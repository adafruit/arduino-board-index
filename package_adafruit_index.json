{
  "packages": [
    {
      "websiteURL": "https://adafruit.com",
      "tools": [
        {
          "systems": [
            {
              "host": "i386-apple-darwin11",
              "checksum": "MD5:603bcce8e59683ac27054b3197a53254",
              "size": "96372129",
              "archiveFileName": "gcc-arm-none-eabi-5_2-2015q4-20151219-mac.tar.bz2",
              "url": "https://github.com/adafruit/Adafruit_nRF52_Arduino/releases/download/gcc-5_2-2015q4/gcc-arm-none-eabi-5_2-2015q4-20151219-mac.tar.bz2"
            },
            {
              "host": "i686-linux-gnu",
              "checksum": "MD5:f88caac80b4444a17344f57ccb760b90",
              "size": "92811866",
              "archiveFileName": "gcc-arm-none-eabi-5_2-2015q4-20151219-linux.tar.bz2",
              "url": "https://github.com/adafruit/Adafruit_nRF52_Arduino/releases/download/gcc-5_2-2015q4/gcc-arm-none-eabi-5_2-2015q4-20151219-linux.tar.bz2"
            },
            {
              "host": "x86_64-pc-linux-gnu",
              "checksum": "MD5:f88caac80b4444a17344f57ccb760b90",
              "size": "92811866",
              "archiveFileName": "gcc-arm-none-eabi-5_2-2015q4-20151219-linux.tar.bz2",
              "url": "https://github.com/adafruit/Adafruit_nRF52_Arduino/releases/download/gcc-5_2-2015q4/gcc-arm-none-eabi-5_2-2015q4-20151219-linux.tar.bz2"
            },
            {
              "host": "i686-mingw32",
              "checksum": "MD5:32d950225b6c7c886f6225c1fc578934",
              "size": "102981732",
              "archiveFileName": "gcc-arm-none-eabi-5_2-2015q4-20151219-win32.tar.bz2",
              "url": "https://github.com/adafruit/Adafruit_nRF52_Arduino/releases/download/gcc-5_2-2015q4/gcc-arm-none-eabi-5_2-2015q4-20151219-win32.tar.bz2"
            }
          ],
          "name": "gcc-arm-none-eabi",
          "version": "5_2-2015q4"
        },
        {
          "systems": [
            {
              "host": "i386-apple-darwin11",
              "checksum": "MD5:04f65e24f36d55d10b71c1ebf49cd070",
              "size": "362222",
              "archiveFileName": "nrfjprog-9.4.0-mac.tar.bz2",
              "url": "https://github.com/adafruit/Adafruit_nRF52_Arduino/releases/download/gcc-5_2-2015q4/nrfjprog-9.4.0-mac.tar.bz2"
            },
            {
              "host": "i686-linux-gnu",
              "checksum": "MD5:9cf73f1f78cb8e249ed4e6f963d08a35",
              "size": "177428",
              "archiveFileName": "nrfjprog-9.4.0-linux32.tar.bz2",
              "url": "https://github.com/adafruit/Adafruit_nRF52_Arduino/releases/download/gcc-5_2-2015q4/nrfjprog-9.4.0-linux32.tar.bz2"
            },
            {
              "host": "x86_64-pc-linux-gnu",
              "checksum": "MD5:da3c7b348e0c22766f175a4a9cca0d19",
              "size": "190020",
              "archiveFileName": "nrfjprog-9.4.0-linux64.tar.bz2",
              "url": "https://github.com/adafruit/Adafruit_nRF52_Arduino/releases/download/gcc-5_2-2015q4/nrfjprog-9.4.0-linux64.tar.bz2"
            },
            {
              "host": "i686-mingw32",
              "checksum": "MD5:8352392ae0272173e1508d1218f51671",
              "size": "851576",
              "archiveFileName": "nrfjprog-9.4.0-win32.tar.bz2",
              "url": "https://github.com/adafruit/Adafruit_nRF52_Arduino/releases/download/gcc-5_2-2015q4/nrfjprog-9.4.0-win32.tar.bz2"
            }
          ],
          "name": "nrfjprog",
          "version": "9.4.0"
        },
        {
          "systems": [
            {
              "host": "i686-linux-gnu",
              "checksum": "MD5:355f25629740182d0ead5bc0b8aad42f",
              "size": "28295",
              "archiveFileName": "wiced_dfu-1.0.0-linux32.tar.gz",
              "url": "https://github.com/adafruit/Adafruit_WICED_Arduino/releases/download/build-tools/wiced_dfu-1.0.0-linux32.tar.gz"
            },
            {
              "host": "x86_64-pc-linux-gnu",
              "checksum": "MD5:ae36e3e3a35ac507955a3ee4f18e4bb7",
              "size": "28667",
              "archiveFileName": "wiced_dfu-1.0.0-linux64.tar.gz",
              "url": "https://github.com/adafruit/Adafruit_WICED_Arduino/releases/download/build-tools/wiced_dfu-1.0.0-linux64.tar.gz"
            },
            {
              "host": "i386-apple-darwin11",
              "checksum": "MD5:df388f13c1c76cb4b88a195e5b179b70",
              "size": "3742",
              "archiveFileName": "wiced_dfu-1.0.0-mac.tar.gz",
              "url": "https://github.com/adafruit/Adafruit_WICED_Arduino/releases/download/build-tools/wiced_dfu-1.0.0-mac.tar.gz"
            },
            {
              "host": "i686-mingw32",
              "checksum": "MD5:7cbb7ab21c6a524285be5326e3a1009e",
              "size": "525710",
              "archiveFileName": "wiced_dfu-1.0.0-win32.tar.gz",
              "url": "https://github.com/adafruit/Adafruit_WICED_Arduino/releases/download/build-tools/wiced_dfu-1.0.0-win32.tar.gz"
            }
          ],
          "name": "wiced_dfu",
          "version": "1.0.0"
        }
      ],
      "name": "adafruit",
      "email": "info@adafruit.com",
      "help": {
        "online": "https://forums.adafruit.com"
      },
      "maintainer": "Adafruit",
      "platforms": [
        {
          "boards": [
            {
              "name": "Adafruit Flora"
            },
            {
              "name": "Adafruit Gemma 8MHz"
            },
            {
              "name": "Adafruit Trinket 8MHz"
            },
            {
              "name": "Adafruit Trinket 16MHz"
            },
            {
              "name": "Pro Trinket 5V/16MHz (USB)"
            },
            {
              "name": "Pro Trinket 3V/12MHz (USB)"
            },
            {
              "name": "Pro Trinket 5V/16MHz (FTDI)"
            },
            {
              "name": "Pro Trinket 3V/12MHz (FTDI)"
            }
          ],
          "architecture": "avr",
          "name": "Adafruit AVR Boards",
          "category": "Adafruit",
          "version": "1.1.0",
          "archiveFileName": "adafruit-1.1.0.tar.bz2",
          "checksum": "SHA-256:4e72d4267d9a8d86874edcd021dc661854a5136c0eed947a6fe10366bc51e373",
          "help": {
            "online": "https://forums.adafruit.com"
          },
          "url": "https://adafruit.github.io/arduino-board-index/boards/adafruit-1.1.0.tar.bz2",
          "toolsDependencies": [
            {
              "name": "avr-gcc",
              "packager": "arduino",
              "version": "4.8.1-arduino5"
            },
            {
              "name": "avrdude",
              "packager": "arduino",
              "version": "6.0.1-arduino5"
            }
          ],
          "size": "29455"
        },
        {
          "boards": [
            {
              "name": "Adafruit Flora"
            },
            {
              "name": "Adafruit Gemma 8MHz"
            },
            {
              "name": "Adafruit Metro"
            },
            {
              "name": "Adafruit Pro Trinket 5V/16MHz (USB)"
            },
            {
              "name": "Adafruit Pro Trinket 3V/12MHz (USB)"
            },
            {
              "name": "Adafruit Pro Trinket 5V/16MHz (FTDI)"
            },
            {
              "name": "Adafruit Pro Trinket 3V/12MHz (FTDI)"
            },
            {
              "name": "Adafruit Trinket 8MHz"
            },
            {
              "name": "Adafruit Trinket 16MHz"
            }
          ],
          "architecture": "avr",
          "name": "Adafruit AVR Boards",
          "category": "Adafruit",
          "version": "1.2.0",
          "archiveFileName": "adafruit-1.2.0.tar.bz2",
          "checksum": "SHA-256:90eb3aa4dfa95bd6da723109c6cd69e1915219d4fbc7c17ceaae990912c86778",
          "help": {
            "online": "https://forums.adafruit.com/"
          },
          "url": "https://adafruit.github.io/arduino-board-index/boards/adafruit-1.2.0.tar.bz2",
          "toolsDependencies": [],
          "size": "5109"
        },
        {
          "boards": [
            {
              "name": "Adafruit Flora"
            },
            {
              "name": "Adafruit Gemma 8MHz"
            },
            {
              "name": "Adafruit Bluefruit Micro"
            },
            {
              "name": "Adafruit Metro"
            },
            {
              "name": "Adafruit Pro Trinket 5V/16MHz (USB)"
            },
            {
              "name": "Adafruit Pro Trinket 3V/12MHz (USB)"
            },
            {
              "name": "Adafruit Pro Trinket 5V/16MHz (FTDI)"
            },
            {
              "name": "Adafruit Pro Trinket 3V/12MHz (FTDI)"
            },
            {
              "name": "Adafruit Trinket 8MHz"
            },
            {
              "name": "Adafruit Trinket 16MHz"
            }
          ],
          "architecture": "avr",
          "name": "Adafruit AVR Boards",
          "category": "Adafruit",
          "version": "1.3.0",
          "archiveFileName": "adafruit-1.3.0.tar.bz2",
          "checksum": "SHA-256:1a702232b39a0a5c3796bee3010097c07f9e540432ed8baf6b2cf2796bcd7df8",
          "help": {
            "online": "https://forums.adafruit.com"
          },
          "url": "https://adafruit.github.io/arduino-board-index/boards/adafruit-1.3.0.tar.bz2",
          "toolsDependencies": [],
          "size": "5995"
        },
        {
          "boards": [
            {
              "name": "Adafruit Flora"
            },
            {
              "name": "Adafruit Gemma 8MHz"
            },
            {
              "name": "Adafruit Bluefruit Micro"
            },
            {
              "name": "Adafruit Metro"
            },
            {
              "name": "Adafruit Pro Trinket 5V/16MHz (USB)"
            },
            {
              "name": "Adafruit Pro Trinket 3V/12MHz (USB)"
            },
            {
              "name": "Adafruit Pro Trinket 5V/16MHz (FTDI)"
            },
            {
              "name": "Adafruit Pro Trinket 3V/12MHz (FTDI)"
            },
            {
              "name": "Adafruit Trinket 8MHz"
            },
            {
              "name": "Adafruit Trinket 16MHz"
            }
          ],
          "architecture": "avr",
          "name": "Adafruit AVR Boards",
          "category": "Adafruit",
          "version": "1.3.1",
          "archiveFileName": "adafruit-1.3.1.tar.bz2",
          "checksum": "SHA-256:49dc6efcc9185fec999a6b7ce16888cb822468703db42624125ab401a0612a84",
          "help": {
            "online": "https://forums.adafruit.com"
          },
          "url": "https://adafruit.github.io/arduino-board-index/boards/adafruit-1.3.1.tar.bz2",
          "toolsDependencies": [],
          "size": "88230"
        },
        {
          "boards": [
            {
              "name": "Adafruit Flora"
            },
            {
              "name": "Adafruit Gemma 8MHz"
            },
            {
              "name": "Adafruit Bluefruit Micro"
            },
            {
              "name": "Adafruit Metro"
            },
            {
              "name": "Adafruit Pro Trinket 5V/16MHz (USB)"
            },
            {
              "name": "Adafruit Pro Trinket 3V/12MHz (USB)"
            },
            {
              "name": "Adafruit Pro Trinket 5V/16MHz (FTDI)"
            },
            {
              "name": "Adafruit Pro Trinket 3V/12MHz (FTDI)"
            },
            {
              "name": "Adafruit Trinket 8MHz"
            },
            {
              "name": "Adafruit Trinket 16MHz"
            }
          ],
          "architecture": "avr",
          "name": "Adafruit AVR Boards",
          "category": "Adafruit",
          "version": "1.3.2",
          "archiveFileName": "adafruit-1.3.2.tar.bz2",
          "checksum": "SHA-256:d70a0f4f3ab9fe161dc664063b820cf00aa4c5aad57d5f7b83b7d784f8300ffb",
          "help": {
            "online": "https://forums.adafruit.com"
          },
          "url": "https://adafruit.github.io/arduino-board-index/boards/adafruit-1.3.2.tar.bz2",
          "toolsDependencies": [],
          "size": "83617"
        },
        {
          "boards": [
            {
              "name": "Adafruit Flora"
            },
            {
              "name": "Adafruit Gemma 8MHz"
            },
            {
              "name": "Adafruit Bluefruit Micro"
            },
            {
              "name": "Adafruit Metro"
            },
            {
              "name": "Adafruit Pro Trinket 5V/16MHz (USB)"
            },
            {
              "name": "Adafruit Pro Trinket 3V/12MHz (USB)"
            },
            {
              "name": "Adafruit Pro Trinket 5V/16MHz (FTDI)"
            },
            {
              "name": "Adafruit Pro Trinket 3V/12MHz (FTDI)"
            },
            {
              "name": "Adafruit Trinket 8MHz"
            },
            {
              "name": "Adafruit Trinket 16MHz"
            }
          ],
          "architecture": "avr",
          "name": "Adafruit AVR Boards",
          "category": "Adafruit",
          "version": "1.3.3",
          "archiveFileName": "adafruit-1.3.3.tar.bz2",
          "checksum": "SHA-256:680f2c657c663270407f1fdfc36e33d29449fcfcb3a970319fa00bbac1b511a2",
          "help": {
            "online": "https://forums.adafruit.com"
          },
          "url": "https://adafruit.github.io/arduino-board-index/boards/adafruit-1.3.3.tar.bz2",
          "toolsDependencies": [],
          "size": "86696"
        },
        {
          "boards": [
            {
              "name": "Adafruit Flora"
            },
            {
              "name": "Adafruit Gemma 8MHz"
            },
            {
              "name": "Adafruit Bluefruit Micro"
            },
            {
              "name": "Adafruit Feather 32u4"
            },
            {
              "name": "Adafruit Metro"
            },
            {
              "name": "Adafruit Pro Trinket 5V/16MHz (USB)"
            },
            {
              "name": "Adafruit Pro Trinket 3V/12MHz (USB)"
            },
            {
              "name": "Adafruit Pro Trinket 5V/16MHz (FTDI)"
            },
            {
              "name": "Adafruit Pro Trinket 3V/12MHz (FTDI)"
            },
            {
              "name": "Adafruit Trinket 8MHz"
            },
            {
              "name": "Adafruit Trinket 16MHz"
            }
          ],
          "architecture": "avr",
          "name": "Adafruit AVR Boards",
          "category": "Adafruit",
          "version": "1.3.4",
          "archiveFileName": "adafruit-1.3.4.tar.bz2",
          "checksum": "SHA-256:2f6d0538b4bb0470f996ea206cad908175ead2c25e2eeabf34d12ffaa964f4ad",
          "help": {
            "online": "https://forums.adafruit.com"
          },
          "url": "https://adafruit.github.io/arduino-board-index/boards/adafruit-1.3.4.tar.bz2",
          "toolsDependencies": [],
          "size": "90327"
        },
        {
          "boards": [
            {
              "name": "Adafruit Flora"
            },
            {
              "name": "Adafruit Gemma 8MHz"
            },
            {
              "name": "Adafruit Bluefruit Micro"
            },
            {
              "name": "Adafruit Feather 32u4"
            },
            {
              "name": "Adafruit Metro"
            },
            {
              "name": "Adafruit Pro Trinket 5V/16MHz (USB)"
            },
            {
              "name": "Adafruit Pro Trinket 3V/12MHz (USB)"
            },
            {
              "name": "Adafruit Pro Trinket 5V/16MHz (FTDI)"
            },
            {
              "name": "Adafruit Pro Trinket 3V/12MHz (FTDI)"
            },
            {
              "name": "Adafruit Trinket 8MHz"
            },
            {
              "name": "Adafruit Trinket 16MHz"
            }
          ],
          "architecture": "avr",
          "name": "Adafruit AVR Boards",
          "category": "Adafruit",
          "version": "1.4.0",
          "archiveFileName": "adafruit-1.4.0.tar.bz2",
          "checksum": "SHA-256:7802de461380dce1d02ec7aadee99168d4308922c9a562849947a2e8ce7de4ef",
          "help": {
            "online": "https://forums.adafruit.com"
          },
          "url": "https://adafruit.github.io/arduino-board-index/boards/adafruit-1.4.0.tar.bz2",
          "toolsDependencies": [],
          "size": "91879"
        },
        {
          "boards": [
            {
              "name": "Adafruit Flora"
            },
            {
              "name": "Adafruit Gemma 8MHz"
            },
            {
              "name": "Adafruit Bluefruit Micro"
            },
            {
              "name": "Adafruit Feather 32u4"
            },
            {
              "name": "Adafruit Metro"
            },
            {
              "name": "Adafruit Pro Trinket 5V/16MHz (USB)"
            },
            {
              "name": "Adafruit Pro Trinket 3V/12MHz (USB)"
            },
            {
              "name": "Adafruit Pro Trinket 5V/16MHz (FTDI)"
            },
            {
              "name": "Adafruit Pro Trinket 3V/12MHz (FTDI)"
            },
            {
              "name": "Adafruit Trinket 8MHz"
            },
            {
              "name": "Adafruit Trinket 16MHz"
            }
          ],
          "architecture": "avr",
          "name": "Adafruit AVR Boards",
          "category": "Adafruit",
          "version": "1.4.1",
          "archiveFileName": "adafruit-avr-1.4.1.tar.bz2",
          "checksum": "SHA-256:a471fc34389dbc8da25b28021a5dbd96c31e40cfe5f3b216ce06ffa9629e9c65",
          "help": {
            "online": "https://forums.adafruit.com"
          },
          "url": "https://adafruit.github.io/arduino-board-index/boards/adafruit-avr-1.4.1.tar.bz2",
          "toolsDependencies": [],
          "size": "86210"
        },
        {
          "boards": [
            {
              "name": "Adafruit Flora"
            },
            {
              "name": "Adafruit Gemma 8MHz"
            },
            {
              "name": "Adafruit Bluefruit Micro"
            },
            {
              "name": "Adafruit Feather 32u4"
            },
            {
              "name": "Adafruit Metro"
            },
            {
              "name": "Adafruit Pro Trinket 5V/16MHz (USB)"
            },
            {
              "name": "Adafruit Pro Trinket 3V/12MHz (USB)"
            },
            {
              "name": "Adafruit Pro Trinket 5V/16MHz (FTDI)"
            },
            {
              "name": "Adafruit Pro Trinket 3V/12MHz (FTDI)"
            },
            {
              "name": "Adafruit Trinket 8MHz"
            },
            {
              "name": "Adafruit Trinket 16MHz"
            }
          ],
          "architecture": "avr",
          "name": "Adafruit AVR Boards",
          "category": "Adafruit",
          "version": "1.4.2",
          "archiveFileName": "adafruit-avr-1.4.2.tar.bz2",
          "checksum": "SHA-256:17cd7ea9a3edc1d3f2d38a4ef772e105449fd74f8d61e9f8d24964864456e0c1",
          "help": {
            "online": "https://forums.adafruit.com"
          },
          "url": "https://adafruit.github.io/arduino-board-index/boards/adafruit-avr-1.4.2.tar.bz2",
          "toolsDependencies": [],
          "size": "86378"
        },
        {
          "boards": [
            {
              "name": "Adafruit Flora"
            },
            {
              "name": "Adafruit Gemma 8MHz"
            },
            {
              "name": "Adafruit Bluefruit Micro"
            },
            {
              "name": "Adafruit Feather 32u4"
            },
            {
              "name": "Adafruit Metro"
            },
            {
              "name": "Adafruit Pro Trinket 5V/16MHz (USB)"
            },
            {
              "name": "Adafruit Pro Trinket 3V/12MHz (USB)"
            },
            {
              "name": "Adafruit Pro Trinket 5V/16MHz (FTDI)"
            },
            {
              "name": "Adafruit Pro Trinket 3V/12MHz (FTDI)"
            },
            {
              "name": "Adafruit Trinket 8MHz"
            },
            {
              "name": "Adafruit Trinket 16MHz"
            }
          ],
          "architecture": "avr",
          "name": "Adafruit AVR Boards",
          "category": "Adafruit",
          "version": "1.4.3",
          "archiveFileName": "adafruit-avr-1.4.3.tar.bz2",
          "checksum": "SHA-256:ab34c8994e7e088c792e15a4a07ac63351fb5b1432ce6b3dd86fcd43628d643d",
          "help": {
            "online": "https://forums.adafruit.com"
          },
          "url": "https://adafruit.github.io/arduino-board-index/boards/adafruit-avr-1.4.3.tar.bz2",
          "toolsDependencies": [],
          "size": "100273"
        },
        {
          "boards": [
            {
              "name": "Adafruit Flora"
            },
            {
              "name": "Adafruit Gemma 8MHz"
            },
            {
              "name": "Adafruit Bluefruit Micro"
            },
            {
              "name": "Adafruit Feather 32u4"
            },
            {
              "name": "Adafruit Metro"
            },
            {
              "name": "Adafruit Pro Trinket 5V/16MHz (USB)"
            },
            {
              "name": "Adafruit Pro Trinket 3V/12MHz (USB)"
            },
            {
              "name": "Adafruit Pro Trinket 5V/16MHz (FTDI)"
            },
            {
              "name": "Adafruit Pro Trinket 3V/12MHz (FTDI)"
            },
            {
              "name": "Adafruit Trinket 8MHz"
            },
            {
              "name": "Adafruit Trinket 16MHz"
            }
          ],
          "architecture": "avr",
          "name": "Adafruit AVR Boards",
          "category": "Adafruit",
          "version": "1.4.4",
          "archiveFileName": "adafruit-avr-1.4.4.tar.bz2",
          "checksum": "SHA-256:32ef290a5ec48fa067d38a8537d83718bdf998525c4ca53b0415fffad0bc9ddc",
          "help": {
            "online": "https://forums.adafruit.com"
          },
          "url": "https://adafruit.github.io/arduino-board-index/boards/adafruit-avr-1.4.4.tar.bz2",
          "toolsDependencies": [],
          "size": "100292"
        },
        {
          "boards": [
            {
              "name": "Adafruit Flora"
            },
            {
              "name": "Adafruit Gemma 8MHz"
            },
            {
              "name": "Adafruit Bluefruit Micro"
            },
            {
              "name": "Adafruit Feather 32u4"
            },
            {
              "name": "Adafruit Metro"
            },
            {
              "name": "Adafruit Pro Trinket 5V/16MHz (USB)"
            },
            {
              "name": "Adafruit Pro Trinket 3V/12MHz (USB)"
            },
            {
              "name": "Adafruit Pro Trinket 5V/16MHz (FTDI)"
            },
            {
              "name": "Adafruit Pro Trinket 3V/12MHz (FTDI)"
            },
            {
              "name": "Adafruit Trinket 8MHz"
            },
            {
              "name": "Adafruit Trinket 16MHz"
            }
          ],
          "architecture": "avr",
          "name": "Adafruit AVR Boards",
          "category": "Adafruit",
          "version": "1.4.5",
          "archiveFileName": "adafruit-avr-1.4.5.tar.bz2",
          "checksum": "SHA-256:8148f91ac5a533414ca23327260610c184013e8cfecb050865cea8ad95e85511",
          "help": {
            "online": "https://forums.adafruit.com"
          },
          "url": "https://adafruit.github.io/arduino-board-index/boards/adafruit-avr-1.4.5.tar.bz2",
          "toolsDependencies": [],
          "size": "103939"
        },
        {
          "boards": [
            {
              "name": "Adafruit Flora"
            },
            {
              "name": "Adafruit Gemma 8MHz"
            },
            {
              "name": "Adafruit Bluefruit Micro"
            },
            {
              "name": "Adafruit Feather 32u4"
            },
            {
              "name": "Adafruit Metro"
            },
            {
              "name": "Adafruit Pro Trinket 5V/16MHz (USB)"
            },
            {
              "name": "Adafruit Pro Trinket 3V/12MHz (USB)"
            },
            {
              "name": "Adafruit Pro Trinket 5V/16MHz (FTDI)"
            },
            {
              "name": "Adafruit Pro Trinket 3V/12MHz (FTDI)"
            },
            {
              "name": "Adafruit Trinket 8MHz"
            },
            {
              "name": "Adafruit Trinket 16MHz"
            }
          ],
          "architecture": "avr",
          "name": "Adafruit AVR Boards",
          "category": "Adafruit",
          "version": "1.4.6",
          "archiveFileName": "adafruit-avr-1.4.6.tar.bz2",
          "checksum": "SHA-256:5aee8bda8fa87c65ab760312f7e8d918c77db1457946edf7aadd1e667b2dce82",
          "help": {
            "online": "https://forums.adafruit.com"
          },
          "url": "https://adafruit.github.io/arduino-board-index/boards/adafruit-avr-1.4.6.tar.bz2",
          "toolsDependencies": [],
          "size": "106237"
        },
        {
          "boards": [
            {
              "name": "Adafruit Feather M0"
            }
          ],
          "architecture": "samd",
          "name": "Adafruit SAMD Boards",
          "category": "Adafruit",
          "version": "1.0.3",
          "archiveFileName": "adafruit-samd-1.0.3.tar.bz2",
          "checksum": "SHA-256:f40c7316d39c3fc634eab97d8f75ee7982adb623afec2450528e6503a83c020d",
          "help": {
            "online": "https://forums.adafruit.com"
          },
          "url": "https://adafruit.github.io/arduino-board-index/boards/adafruit-samd-1.0.3.tar.bz2",
          "toolsDependencies": [],
          "size": "348053"
        },
        {
          "boards": [
            {
              "name": "Adafruit Feather M0"
            }
          ],
          "architecture": "samd",
          "name": "Adafruit SAMD Boards",
          "category": "Adafruit",
          "version": "1.0.4",
          "archiveFileName": "adafruit-samd-1.0.4.tar.bz2",
          "checksum": "SHA-256:4fce7f83be4c5e98c3b437a4907c55de37fa1671c445dc95965ad5bce5193407",
          "help": {
            "online": "https://forums.adafruit.com"
          },
          "url": "https://adafruit.github.io/arduino-board-index/boards/adafruit-samd-1.0.4.tar.bz2",
          "toolsDependencies": [
            {
              "name": "arm-none-eabi-gcc",
              "packager": "arduino",
              "version": "4.8.3-2014q1"
            },
            {
              "name": "bossac",
              "packager": "arduino",
              "version": "1.6.1-arduino"
            },
            {
              "name": "openocd",
              "packager": "arduino",
              "version": "0.9.0-arduino"
            },
            {
              "name": "CMSIS",
              "packager": "arduino",
              "version": "4.0.0-atmel"
            }
          ],
          "size": "346802"
        },
        {
          "boards": [
            {
              "name": "Adafruit Feather M0"
            }
          ],
          "architecture": "samd",
          "name": "Adafruit SAMD Boards",
          "category": "Adafruit",
          "version": "1.0.5",
          "archiveFileName": "adafruit-samd-1.0.5.tar.bz2",
          "checksum": "SHA-256:1669bc0741c764d195785080a2f98b265a383558fc37f71704db68b0b4dcf6f6",
          "help": {
            "online": "https://forums.adafruit.com"
          },
          "url": "https://adafruit.github.io/arduino-board-index/boards/adafruit-samd-1.0.5.tar.bz2",
          "toolsDependencies": [
            {
              "name": "arm-none-eabi-gcc",
              "packager": "arduino",
              "version": "4.8.3-2014q1"
            },
            {
              "name": "bossac",
              "packager": "arduino",
              "version": "1.6.1-arduino"
            },
            {
              "name": "openocd",
              "packager": "arduino",
              "version": "0.9.0-arduino"
            },
            {
              "name": "CMSIS",
              "packager": "arduino",
              "version": "4.0.0-atmel"
            }
          ],
          "size": "346935"
        },
        {
          "boards": [
            {
              "name": "Adafruit Feather M0"
            }
          ],
          "architecture": "samd",
          "name": "Adafruit SAMD Boards",
          "category": "Adafruit",
          "version": "1.0.6",
          "archiveFileName": "adafruit-samd-1.0.6.tar.bz2",
          "checksum": "SHA-256:851303cf4837e17890e5e6d57114f7a08ebb70bb7919e480d731e4c3876a68a2",
          "help": {
            "online": "https://forums.adafruit.com"
          },
          "url": "https://adafruit.github.io/arduino-board-index/boards/adafruit-samd-1.0.6.tar.bz2",
          "toolsDependencies": [
            {
              "name": "arm-none-eabi-gcc",
              "packager": "arduino",
              "version": "4.8.3-2014q1"
            },
            {
              "name": "bossac",
              "packager": "arduino",
              "version": "1.6.1-arduino"
            },
            {
              "name": "openocd",
              "packager": "arduino",
              "version": "0.9.0-arduino"
            },
            {
              "name": "CMSIS",
              "packager": "arduino",
              "version": "4.0.0-atmel"
            }
          ],
          "size": "347277"
        },
        {
          "boards": [
            {
              "name": "Adafruit Feather M0"
            }
          ],
          "architecture": "samd",
          "name": "Adafruit SAMD Boards",
          "category": "Adafruit",
          "version": "1.0.7",
          "archiveFileName": "adafruit-samd-1.0.7.tar.bz2",
          "checksum": "SHA-256:646a3b729464fc48c19fdfd58aad6eee2537c524c1eff2f48712f12194c89733",
          "help": {
            "online": "https://forums.adafruit.com"
          },
          "url": "https://adafruit.github.io/arduino-board-index/boards/adafruit-samd-1.0.7.tar.bz2",
          "toolsDependencies": [
            {
              "name": "arm-none-eabi-gcc",
              "packager": "arduino",
              "version": "4.8.3-2014q1"
            },
            {
              "name": "bossac",
              "packager": "arduino",
              "version": "1.6.1-arduino"
            },
            {
              "name": "openocd",
              "packager": "arduino",
              "version": "0.9.0-arduino"
            },
            {
              "name": "CMSIS",
              "packager": "arduino",
              "version": "4.0.0-atmel"
            }
          ],
          "size": "347253"
        },
        {
          "boards": [
            {
              "name": "Adafruit Feather M0"
            }
          ],
          "architecture": "samd",
          "name": "Adafruit SAMD Boards",
          "category": "Adafruit",
          "version": "1.0.8",
          "archiveFileName": "adafruit-samd-1.0.8.tar.bz2",
          "checksum": "SHA-256:5db5701fdbc550bd5f067266ce0369335b3d84d93f49e4e0ca8024f9fe3194fd",
          "help": {
            "online": "https://forums.adafruit.com"
          },
          "url": "https://adafruit.github.io/arduino-board-index/boards/adafruit-samd-1.0.8.tar.bz2",
          "toolsDependencies": [
            {
              "name": "arm-none-eabi-gcc",
              "packager": "arduino",
              "version": "4.8.3-2014q1"
            },
            {
              "name": "bossac",
              "packager": "arduino",
              "version": "1.6.1-arduino"
            },
            {
              "name": "openocd",
              "packager": "arduino",
              "version": "0.9.0-arduino"
            },
            {
              "name": "CMSIS",
              "packager": "arduino",
              "version": "4.0.0-atmel"
            }
          ],
          "size": "1079915"
        },
        {
          "boards": [
            {
              "name": "Adafruit Flora"
            },
            {
              "name": "Adafruit Gemma 8MHz"
            },
            {
              "name": "Adafruit Bluefruit Micro"
            },
            {
              "name": "Adafruit Feather 32u4"
            },
            {
              "name": "Adafruit Metro"
            },
            {
              "name": "Adafruit Pro Trinket 5V/16MHz (USB)"
            },
            {
              "name": "Adafruit Pro Trinket 3V/12MHz (USB)"
            },
            {
              "name": "Adafruit Pro Trinket 5V/16MHz (FTDI)"
            },
            {
              "name": "Adafruit Pro Trinket 3V/12MHz (FTDI)"
            },
            {
              "name": "Adafruit Trinket 8MHz"
            },
            {
              "name": "Adafruit Trinket 16MHz"
            }
          ],
          "architecture": "avr",
          "size": "886050",
          "category": "Adafruit",
          "url": "https://adafruit.github.io/arduino-board-index/boards/adafruit-avr-1.4.7.tar.bz2",
          "archiveFileName": "adafruit-avr-1.4.7.tar.bz2",
          "checksum": "SHA-256:53a1fbd497b71842d6e2336938b1ea7a95da1f25ad31cfa87f0f4bb681ffea4b",
          "help": {
            "online": "https://forums.adafruit.com"
          },
          "name": "Adafruit AVR Boards",
          "toolsDependencies": [],
          "version": "1.4.7"
        },
        {
          "boards": [
            {
              "name": "Adafruit Feather M0"
            }
          ],
          "architecture": "samd",
          "name": "Adafruit SAMD Boards",
          "category": "Adafruit",
          "version": "1.0.9",
          "archiveFileName": "adafruit-samd-1.0.9.tar.bz2",
          "checksum": "SHA-256:6c860af3acc1874a90fff665d0e9fd87f7fc01ecffdc04c989d28823f4eece03",
          "help": {
            "online": "https://forums.adafruit.com"
          },
          "url": "https://adafruit.github.io/arduino-board-index/boards/adafruit-samd-1.0.9.tar.bz2",
          "toolsDependencies": [
            {
              "name": "arm-none-eabi-gcc",
              "packager": "arduino",
              "version": "4.8.3-2014q1"
            },
            {
              "name": "bossac",
              "packager": "arduino",
              "version": "1.6.1-arduino"
            },
            {
              "name": "openocd",
              "packager": "arduino",
              "version": "0.9.0-arduino"
            },
            {
              "name": "CMSIS",
              "packager": "arduino",
              "version": "4.0.0-atmel"
            }
          ],
          "size": "9783793"
        },
        {
          "boards": [
            {
              "name": "Adafruit Feather M0"
            }
          ],
          "architecture": "samd",
          "size": "12823905",
          "category": "Adafruit",
          "url": "https://adafruit.github.io/arduino-board-index/boards/adafruit-samd-1.0.10.tar.bz2",
          "archiveFileName": "adafruit-samd-1.0.10.tar.bz2",
          "checksum": "SHA-256:f54af194e5e4b53ee2dbbc1aa2f12620356e95839a0d4e2031a0dcf60b73a3d6",
          "help": {
            "online": "https://forums.adafruit.com"
          },
          "name": "Adafruit SAMD Boards",
          "toolsDependencies": [
            {
              "name": "arm-none-eabi-gcc",
              "packager": "arduino",
              "version": "4.8.3-2014q1"
            },
            {
              "name": "bossac",
              "packager": "arduino",
              "version": "1.6.1-arduino"
            },
            {
              "name": "openocd",
              "packager": "arduino",
              "version": "0.9.0-arduino"
            },
            {
              "name": "CMSIS",
              "packager": "arduino",
              "version": "4.0.0-atmel"
            }
          ],
          "version": "1.0.10"
        },
        {
          "boards": [
            {
              "name": "Adafruit Feather M0"
            }
          ],
          "architecture": "samd",
          "name": "Adafruit SAMD Boards",
          "category": "Adafruit",
          "version": "1.0.11",
          "archiveFileName": "adafruit-samd-1.0.11.tar.bz2",
          "checksum": "SHA-256:a7b94fdbcf141dd1ca264b7e4341dd1eeedb62e4b50f14a38e699f1ce68650b1",
          "help": {
            "online": "https://forums.adafruit.com"
          },
          "url": "https://adafruit.github.io/arduino-board-index/boards/adafruit-samd-1.0.11.tar.bz2",
          "toolsDependencies": [
            {
              "name": "arm-none-eabi-gcc",
              "packager": "arduino",
              "version": "4.8.3-2014q1"
            },
            {
              "name": "bossac",
              "packager": "arduino",
              "version": "1.6.1-arduino"
            },
            {
              "name": "openocd",
              "packager": "arduino",
              "version": "0.9.0-arduino"
            },
            {
              "name": "CMSIS",
              "packager": "arduino",
              "version": "4.0.0-atmel"
            }
          ],
          "size": "12823446"
        },
        {
          "boards": [
            {
              "name": "Adafruit Flora"
            },
            {
              "name": "Adafruit Gemma 8MHz"
            },
            {
              "name": "Adafruit Bluefruit Micro"
            },
            {
              "name": "Adafruit Feather 32u4"
            },
            {
              "name": "Adafruit Metro"
            },
            {
              "name": "Adafruit Pro Trinket 5V/16MHz (USB)"
            },
            {
              "name": "Adafruit Pro Trinket 3V/12MHz (USB)"
            },
            {
              "name": "Adafruit Pro Trinket 5V/16MHz (FTDI)"
            },
            {
              "name": "Adafruit Pro Trinket 3V/12MHz (FTDI)"
            },
            {
              "name": "Adafruit Trinket 8MHz"
            },
            {
              "name": "Adafruit Trinket 16MHz"
            }
          ],
          "architecture": "avr",
          "size": "640748",
          "category": "Adafruit",
          "url": "https://adafruit.github.io/arduino-board-index/boards/adafruit-avr-1.4.8.tar.bz2",
          "archiveFileName": "adafruit-avr-1.4.8.tar.bz2",
          "checksum": "SHA-256:447a72a86ce24664bd5912f407b2e5457a8274c29d2fbf34c830f3517609a811",
          "help": {
            "online": "https://forums.adafruit.com"
          },
          "name": "Adafruit AVR Boards",
          "toolsDependencies": [],
          "version": "1.4.8"
        },
        {
          "boards": [
            {
              "name": "Adafruit Feather M0"
            }
          ],
          "architecture": "samd",
          "name": "Adafruit SAMD Boards",
          "category": "Adafruit",
          "version": "1.0.12",
          "archiveFileName": "adafruit-samd-1.0.12.tar.bz2",
          "checksum": "SHA-256:545f645d39463170458c2e113477b149d0f8af4732527bf3c48f328220b9e22f",
          "help": {
            "online": "https://forums.adafruit.com"
          },
          "url": "https://adafruit.github.io/arduino-board-index/boards/adafruit-samd-1.0.12.tar.bz2",
          "toolsDependencies": [
            {
              "name": "arm-none-eabi-gcc",
              "packager": "arduino",
              "version": "4.8.3-2014q1"
            },
            {
              "name": "bossac",
              "packager": "arduino",
              "version": "1.6.1-arduino"
            },
            {
              "name": "openocd",
              "packager": "arduino",
              "version": "0.9.0-arduino"
            },
            {
              "name": "CMSIS",
              "packager": "arduino",
              "version": "4.0.0-atmel"
            }
          ],
          "size": "12904650"
        },
        {
          "boards": [
            {
              "name": "Adafruit Flora"
            },
            {
              "name": "Adafruit Gemma 8MHz"
            },
            {
              "name": "Adafruit Bluefruit Micro"
            },
            {
              "name": "Adafruit Feather 32u4"
            },
            {
              "name": "Adafruit Metro"
            },
            {
              "name": "Adafruit Pro Trinket 5V/16MHz (USB)"
            },
            {
              "name": "Adafruit Pro Trinket 3V/12MHz (USB)"
            },
            {
              "name": "Adafruit Pro Trinket 5V/16MHz (FTDI)"
            },
            {
              "name": "Adafruit Pro Trinket 3V/12MHz (FTDI)"
            },
            {
              "name": "Adafruit Trinket 8MHz"
            },
            {
              "name": "Adafruit Trinket 16MHz"
            }
          ],
          "architecture": "avr",
          "size": "640425",
          "category": "Adafruit",
          "url": "https://adafruit.github.io/arduino-board-index/boards/adafruit-avr-1.4.9.tar.bz2",
          "archiveFileName": "adafruit-avr-1.4.9.tar.bz2",
          "checksum": "SHA-256:2fbc90df3cc0b95816ac39da262ddb6eac5c46e47374768bd7de7c99fac1f3dd",
          "help": {
            "online": "https://forums.adafruit.com"
          },
          "name": "Adafruit AVR Boards",
          "toolsDependencies": [],
          "version": "1.4.9"
        },
        {
          "boards": [
            {
              "name": "Adafruit Feather M0"
            }
          ],
          "architecture": "samd",
          "name": "Adafruit SAMD Boards",
          "category": "Adafruit",
          "version": "1.0.13",
          "archiveFileName": "adafruit-samd-1.0.13.tar.bz2",
          "checksum": "SHA-256:c9fbd111222fff1c6d2f8881827ba3de3040ee8d0b874f5a273affd14cff558c",
          "help": {
            "online": "https://forums.adafruit.com"
          },
          "url": "https://adafruit.github.io/arduino-board-index/boards/adafruit-samd-1.0.13.tar.bz2",
          "toolsDependencies": [
            {
              "name": "arm-none-eabi-gcc",
              "packager": "arduino",
              "version": "4.8.3-2014q1"
            },
            {
              "name": "bossac",
              "packager": "arduino",
              "version": "1.6.1-arduino"
            },
            {
              "name": "openocd",
              "packager": "arduino",
              "version": "0.9.0-arduino"
            },
            {
              "name": "CMSIS",
              "packager": "arduino",
              "version": "4.0.0-atmel"
            }
          ],
          "size": "12852574"
        },
        {
          "boards": [
            {
              "name": "Adafruit WICED Feather"
            }
          ],
          "architecture": "wiced",
          "size": "54695808",
          "category": "Adafruit",
          "url": "https://adafruit.github.io/arduino-board-index/boards/adafruit-wiced-0.6.0.tar.bz2",
          "archiveFileName": "adafruit-wiced-0.6.0.tar.bz2",
          "checksum": "SHA-256:26a9cf1520f3decba02aa7347e20382c4d2bd453192986bad0ad1db51fc11be6",
          "help": {
            "online": "https://forums.adafruit.com"
          },
          "name": "Adafruit WICED",
          "toolsDependencies": [
            {
              "name": "arm-none-eabi-gcc",
              "packager": "arduino",
              "version": "4.8.3-2014q1"
            }
          ],
          "version": "0.6.0"
        },
        {
          "boards": [
            {
              "name": "Adafruit WICED Feather"
            }
          ],
          "architecture": "wiced",
          "size": "55380930",
          "category": "Adafruit",
          "url": "https://adafruit.github.io/arduino-board-index/boards/adafruit-wiced-0.6.1.tar.bz2",
          "archiveFileName": "adafruit-wiced-0.6.1.tar.bz2",
          "checksum": "SHA-256:34cfccf28a8b6b0c25bddf1bac0e5aa0bd5f0a2a7fd3b19522eed0bef778e47f",
          "help": {
            "online": "https://forums.adafruit.com"
          },
          "name": "Adafruit WICED",
          "toolsDependencies": [
            {
              "name": "arm-none-eabi-gcc",
              "packager": "arduino",
              "version": "4.8.3-2014q1"
            }
          ],
          "version": "0.6.1"
        },
        {
          "boards": [
            {
              "name": "Adafruit WICED Feather"
            }
          ],
          "architecture": "wiced",
          "name": "Adafruit WICED",
          "category": "Adafruit",
          "version": "0.6.2",
          "archiveFileName": "adafruit-wiced-0.6.2.tar.bz2",
          "checksum": "SHA-256:4724f399495bc8fb3b9511d187e85404c80b62a71f8cf341df294abf985d8b7a",
          "help": {
            "online": "https://forums.adafruit.com"
          },
          "url": "https://adafruit.github.io/arduino-board-index/boards/adafruit-wiced-0.6.2.tar.bz2",
          "toolsDependencies": [
            {
              "name": "arm-none-eabi-gcc",
              "packager": "arduino",
              "version": "4.8.3-2014q1"
            }
          ],
          "size": "57569143"
        },
        {
          "boards": [
            {
              "name": "Adafruit WICED Feather"
            }
          ],
          "architecture": "wiced",
          "name": "Adafruit WICED",
          "category": "Adafruit",
          "version": "0.6.5",
          "archiveFileName": "adafruit-wiced-0.6.5.tar.bz2",
          "checksum": "SHA-256:8595e6777ec55147a701fd5fbe6383e9677e0ba4ff0da85274fe87b993030f5d",
          "help": {
            "online": "https://forums.adafruit.com"
          },
          "url": "https://adafruit.github.io/arduino-board-index/boards/adafruit-wiced-0.6.5.tar.bz2",
          "toolsDependencies": [
            {
              "name": "arm-none-eabi-gcc",
              "packager": "arduino",
              "version": "4.8.3-2014q1"
            },
            {
              "name": "wiced_dfu",
              "packager": "adafruit",
              "version": "1.0.0"
            }
          ],
          "size": "60052272"
        },
        {
          "boards": [
            {
              "name": "Adafruit WICED Feather"
            }
          ],
          "architecture": "wiced",
          "name": "Adafruit WICED",
          "category": "Adafruit",
          "version": "0.6.6",
          "archiveFileName": "adafruit-wiced-0.6.6.tar.bz2",
          "checksum": "SHA-256:abf96452e448e0ac82b4c86c646c727bdc0f4953b50f4766a1384c97e5a8681e",
          "help": {
            "online": "https://forums.adafruit.com"
          },
          "url": "https://adafruit.github.io/arduino-board-index/boards/adafruit-wiced-0.6.6.tar.bz2",
          "toolsDependencies": [
            {
              "name": "arm-none-eabi-gcc",
              "packager": "arduino",
              "version": "4.8.3-2014q1"
            },
            {
              "name": "wiced_dfu",
              "packager": "adafruit",
              "version": "1.0.0"
            }
          ],
          "size": "60215425"
        },
        {
          "boards": [
            {
              "name": "Adafruit Bluefruit nRF52 Feather"
            }
          ],
          "architecture": "nrf52",
          "name": "Adafruit nRF52",
          "category": "Adafruit",
          "version": "0.5.0",
          "archiveFileName": "adafruit-nrf52-0.5.0.tar.bz2",
          "checksum": "SHA-256:438bf29e5fd7738972270482e7cd800658f99376b882a74bb66270100e0eea5f",
          "help": {
            "online": "https://forums.adafruit.com"
          },
          "url": "https://adafruit.github.io/arduino-board-index/boards/adafruit-nrf52-0.5.0.tar.bz2",
          "toolsDependencies": [
            {
              "name": "gcc-arm-none-eabi",
              "packager": "adafruit",
              "version": "5_2-2015q4"
            }
          ],
          "size": "15086006"
        },
        {
          "boards": [
            {
              "name": "Adafruit Feather M0"
            }
          ],
          "architecture": "samd",
          "size": "16611536",
          "category": "Adafruit",
          "url": "https://adafruit.github.io/arduino-board-index/boards/adafruit-samd-1.0.15.tar.bz2",
          "archiveFileName": "adafruit-samd-1.0.15.tar.bz2",
          "checksum": "SHA-256:b2464101280991e8b7534040abf302476be59496b63ad866c387a2b4abfe78c0",
          "help": {
            "online": "https://forums.adafruit.com"
          },
          "name": "Adafruit SAMD Boards",
          "toolsDependencies": [
            {
              "name": "arm-none-eabi-gcc",
              "packager": "arduino",
              "version": "4.8.3-2014q1"
            },
            {
              "name": "bossac",
              "packager": "arduino",
              "version": "1.6.1-arduino"
            },
            {
              "name": "openocd",
              "packager": "arduino",
              "version": "0.9.0-arduino"
            },
            {
              "name": "CMSIS",
              "packager": "arduino",
              "version": "4.0.0-atmel"
            }
          ],
          "version": "1.0.15"
        },
        {
          "boards": [
            {
              "name": "Adafruit Bluefruit nRF52 Feather"
            }
          ],
          "architecture": "nrf52",
          "name": "Adafruit nRF52",
          "category": "Adafruit",
          "version": "0.5.1",
          "archiveFileName": "adafruit-nrf52-0.5.1.tar.bz2",
          "checksum": "SHA-256:b9d5d08c821fe6359e22c4060e2891009af0ba769edf74af03d6f7f2a43b1275",
          "help": {
            "online": "https://forums.adafruit.com"
          },
          "url": "https://adafruit.github.io/arduino-board-index/boards/adafruit-nrf52-0.5.1.tar.bz2",
          "toolsDependencies": [
            {
              "name": "gcc-arm-none-eabi",
              "packager": "adafruit",
              "version": "5_2-2015q4"
            }
          ],
          "size": "15142539"
        },
        {
          "boards": [
            {
              "name": "Adafruit Bluefruit nRF52 Feather"
            }
          ],
          "architecture": "nrf52",
          "size": "23355441",
          "category": "Adafruit",
          "url": "https://adafruit.github.io/arduino-board-index/boards/adafruit-nrf52-0.6.0.tar.bz2",
          "archiveFileName": "adafruit-nrf52-0.6.0.tar.bz2",
          "checksum": "SHA-256:b0bc660c849a9f2718aa55a62c5d02230d95e0b1fe3cb5a6ea2ec6db636065e2",
          "help": {
            "online": "https://forums.adafruit.com"
          },
          "name": "Adafruit nRF52",
          "toolsDependencies": [
            {
              "name": "gcc-arm-none-eabi",
              "packager": "adafruit",
              "version": "5_2-2015q4"
            },
            {
              "name": "nrfjprog",
              "packager": "adafruit",
              "version": "9.4.0"
            }
          ],
          "version": "0.6.0"
        },
        {
          "boards": [
            {
              "name": "Adafruit Bluefruit nRF52 Feather"
            }
          ],
          "architecture": "nrf52",
          "name": "Adafruit nRF52",
          "category": "Adafruit",
          "version": "0.6.5",
          "archiveFileName": "adafruit-nrf52-0.6.5.tar.bz2",
          "checksum": "SHA-256:a685df1cf05c486bc7046dc2e6c028e08a4e7abcb17be2abf46d7300322c4dfd",
          "help": {
            "online": "https://forums.adafruit.com"
          },
          "url": "https://adafruit.github.io/arduino-board-index/boards/adafruit-nrf52-0.6.5.tar.bz2",
          "toolsDependencies": [
            {
              "name": "gcc-arm-none-eabi",
              "packager": "adafruit",
              "version": "5_2-2015q4"
            },
            {
              "name": "nrfjprog",
              "packager": "adafruit",
              "version": "9.4.0"
            }
          ],
          "size": "26969382"
        },
        {
          "boards": [
            {
              "name": "Adafruit Bluefruit nRF52 Feather"
            }
          ],
          "architecture": "nrf52",
          "size": "22856849",
          "category": "Adafruit",
          "url": "https://adafruit.github.io/arduino-board-index/boards/adafruit-nrf52-0.7.0.tar.bz2",
          "archiveFileName": "adafruit-nrf52-0.7.0.tar.bz2",
          "checksum": "SHA-256:731ae052a045c7eacb83cdcafc140a4b8005a026be03adfe5f2277053961941f",
          "help": {
            "online": "https://forums.adafruit.com"
          },
          "name": "Adafruit nRF52",
          "toolsDependencies": [
            {
              "name": "gcc-arm-none-eabi",
              "packager": "adafruit",
              "version": "5_2-2015q4"
            },
            {
              "name": "nrfjprog",
              "packager": "adafruit",
              "version": "9.4.0"
            }
          ],
          "version": "0.7.0"
        },
        {
          "boards": [
            {
              "name": "Adafruit Bluefruit nRF52 Feather"
            }
          ],
          "architecture": "nrf52",
          "size": "22962173",
          "category": "Adafruit",
          "url": "https://adafruit.github.io/arduino-board-index/boards/adafruit-nrf52-0.7.5.tar.bz2",
          "archiveFileName": "adafruit-nrf52-0.7.5.tar.bz2",
          "checksum": "SHA-256:55423da246d5872b961f8adbce1e9a6a680370261cfd2f9814b7419bf9c7b9c7",
          "help": {
            "online": "https://forums.adafruit.com"
          },
          "name": "Adafruit nRF52",
          "toolsDependencies": [
            {
              "name": "gcc-arm-none-eabi",
              "packager": "adafruit",
              "version": "5_2-2015q4"
            },
            {
              "name": "nrfjprog",
              "packager": "adafruit",
              "version": "9.4.0"
            }
          ],
          "version": "0.7.5"
        },
        {
          "boards": [
            {
              "name": "Adafruit Bluefruit nRF52 Feather"
            }
          ],
          "architecture": "nrf52",
          "size": "25160979",
          "category": "Adafruit",
          "url": "https://adafruit.github.io/arduino-board-index/boards/adafruit-nrf52-0.8.0.tar.bz2",
          "archiveFileName": "adafruit-nrf52-0.8.0.tar.bz2",
          "checksum": "SHA-256:f38c5c2d6cfc3a64d1fea8107bcaebb1818b41141e97001647cb388ee6b50f53",
          "help": {
            "online": "https://forums.adafruit.com"
          },
          "name": "Adafruit nRF52",
          "toolsDependencies": [
            {
              "name": "gcc-arm-none-eabi",
              "packager": "adafruit",
              "version": "5_2-2015q4"
            },
            {
              "name": "nrfjprog",
              "packager": "adafruit",
              "version": "9.4.0"
            }
          ],
          "version": "0.8.0"
        },
        {
          "boards": [
            {
              "name": "Adafruit Bluefruit nRF52 Feather"
            }
          ],
          "architecture": "nrf52",
          "size": "30180997",
          "category": "Adafruit",
          "url": "https://adafruit.github.io/arduino-board-index/boards/adafruit-nrf52-0.8.1.tar.bz2",
          "archiveFileName": "adafruit-nrf52-0.8.1.tar.bz2",
          "checksum": "SHA-256:4418bb97a2e10a9d67a887d7e56c66d4529e25ddfa447dee4820c21c2073c467",
          "help": {
            "online": "https://forums.adafruit.com"
          },
          "name": "Adafruit nRF52",
          "toolsDependencies": [
            {
              "name": "gcc-arm-none-eabi",
              "packager": "adafruit",
              "version": "5_2-2015q4"
            },
            {
              "name": "nrfjprog",
              "packager": "adafruit",
              "version": "9.4.0"
            }
          ],
          "version": "0.8.1"
        },
        {
          "boards": [
            {
              "name": "Adafruit Bluefruit nRF52 Feather"
            }
          ],
          "architecture": "nrf52",
          "size": "30488307",
          "category": "Adafruit",
          "url": "https://adafruit.github.io/arduino-board-index/boards/adafruit-nrf52-0.8.2.tar.bz2",
          "archiveFileName": "adafruit-nrf52-0.8.2.tar.bz2",
          "checksum": "SHA-256:fe8479ec08642ffc482e3f192b51ef3282b3168159f3353182be9cd79ffdcf9a",
          "help": {
            "online": "https://forums.adafruit.com"
          },
          "name": "Adafruit nRF52",
          "toolsDependencies": [
            {
              "name": "gcc-arm-none-eabi",
              "packager": "adafruit",
              "version": "5_2-2015q4"
            },
            {
              "name": "nrfjprog",
              "packager": "adafruit",
              "version": "9.4.0"
            }
          ],
          "version": "0.8.2"
        },
        {
          "architecture": "nrf52",
          "checksum": "SHA-256:f37f3435925cc40b23897e0009e291115bf4f42b3527414f5ddb214b21668afe",
          "name": "Adafruit nRF52",
          "category": "Adafruit",
          "version": "0.8.3",
          "archiveFileName": "adafruit-nrf52-0.8.3.tar.bz2",
          "boards": [
            {
              "name": "Adafruit Bluefruit nRF52 Feather"
            }
          ],
          "help": {
            "online": "https://forums.adafruit.com"
          },
          "url": "https://adafruit.github.io/arduino-board-index/boards/adafruit-nrf52-0.8.3.tar.bz2",
          "toolsDependencies": [
            {
              "name": "gcc-arm-none-eabi",
              "packager": "adafruit",
              "version": "5_2-2015q4"
            },
            {
              "name": "nrfjprog",
              "packager": "adafruit",
              "version": "9.4.0"
            }
          ],
          "size": "27734401"
        },
        {
          "category": "Adafruit",
          "name": "Adafruit nRF52",
          "url": "https://adafruit.github.io/arduino-board-index/boards/adafruit-nrf52-0.8.4.tar.bz2",
          "checksum": "SHA-256:3b802fdf7337fe06a44d90e274e571ba368503d88a452fdf2425cc0eeb350101",
          "help": {
            "online": "https://forums.adafruit.com"
          },
          "version": "0.8.4",
          "architecture": "nrf52",
          "archiveFileName": "adafruit-nrf52-0.8.4.tar.bz2",
          "boards": [
            {
              "name": "Adafruit Bluefruit nRF52 Feather"
            }
          ],
          "toolsDependencies": [
            {
              "packager": "adafruit",
              "version": "5_2-2015q4",
              "name": "gcc-arm-none-eabi"
            },
            {
              "packager": "adafruit",
              "version": "9.4.0",
              "name": "nrfjprog"
            }
          ],
          "size": "29558725"
        },
        {
          "category": "Adafruit",
          "name": "Adafruit nRF52",
          "url": "https://adafruit.github.io/arduino-board-index/boards/adafruit-nrf52-0.8.5.tar.bz2",
          "checksum": "SHA-256:f86df6b3b6e00d87c57cbf4a5ac9ea9a165e7e79a1c69ca1efd4ecd31c3bcd4a",
          "help": {
            "online": "https://forums.adafruit.com"
          },
          "version": "0.8.5",
          "architecture": "nrf52",
          "archiveFileName": "adafruit-nrf52-0.8.5.tar.bz2",
          "boards": [
            {
              "name": "Adafruit Bluefruit nRF52 Feather"
            }
          ],
          "toolsDependencies": [
            {
              "packager": "adafruit",
              "version": "5_2-2015q4",
              "name": "gcc-arm-none-eabi"
            },
            {
              "packager": "adafruit",
              "version": "9.4.0",
              "name": "nrfjprog"
            }
          ],
          "size": "21139202"
        },
        {
          "name": "Adafruit nRF52",
          "architecture": "nrf52",
          "version": "0.8.6",
          "category": "Adafruit",
          "url": "https://adafruit.github.io/arduino-board-index/boards/adafruit-nrf52-0.8.6.tar.bz2",
          "archiveFileName": "adafruit-nrf52-0.8.6.tar.bz2",
          "checksum": "SHA-256:0c5556143aaddd4fe40b0eb6d9938c2b11a9f091439020e0fe35d8e054f11f71",
          "size": "20909866",
          "help": {
            "online": "https://forums.adafruit.com"
          },
          "boards": [
            {
              "name": "Adafruit Bluefruit nRF52 Feather"
            }
          ],
          "toolsDependencies": [
            {
              "packager": "adafruit",
              "name": "gcc-arm-none-eabi",
              "version": "5_2-2015q4"
            },
            {
              "packager": "adafruit",
              "name": "nrfjprog",
              "version": "9.4.0"
            }
          ]
        },
        {
          "name": "Adafruit nRF52",
          "architecture": "nrf52",
          "version": "0.9.0",
          "category": "Adafruit",
          "url": "https://adafruit.github.io/arduino-board-index/boards/adafruit-nrf52-0.9.0.tar.bz2",
          "archiveFileName": "adafruit-nrf52-0.9.0.tar.bz2",
          "checksum": "SHA-256:5c0beb2c2fabac40e1ef63e14e2d8924695429a252a28dc79f2136995aba967e",
          "size": "17231022",
          "help": {
            "online": "https://forums.adafruit.com"
          },
          "boards": [
            {
              "name": "Adafruit Bluefruit nRF52 Feather"
            }
          ],
          "toolsDependencies": [
            {
              "packager": "adafruit",
              "name": "gcc-arm-none-eabi",
              "version": "5_2-2015q4"
            },
            {
              "packager": "adafruit",
              "name": "nrfjprog",
              "version": "9.4.0"
            }
          ]
        },
        {
          "boards": [
            {
              "name": "Adafruit Feather M0"
            }
          ],
          "architecture": "samd",
          "name": "Adafruit SAMD Boards",
          "category": "Adafruit",
          "version": "1.0.17",
          "archiveFileName": "adafruit-samd-1.0.17.tar.bz2",
          "checksum": "SHA-256:aaa17740dd1e70a61c37d2ab0c06faca051a4e31b20b3900aec7ff55b61ffc64",
          "help": {
            "online": "https://forums.adafruit.com"
          },
          "url": "https://adafruit.github.io/arduino-board-index/boards/adafruit-samd-1.0.17.tar.bz2",
          "toolsDependencies": [
            {
              "name": "arm-none-eabi-gcc",
              "packager": "arduino",
              "version": "4.8.3-2014q1"
            },
            {
              "name": "bossac",
              "packager": "arduino",
              "version": "1.6.1-arduino"
            },
            {
              "name": "openocd",
              "packager": "arduino",
              "version": "0.9.0-arduino"
            },
            {
              "name": "CMSIS",
              "packager": "arduino",
              "version": "4.0.0-atmel"
            }
          ],
          "size": "16687960"
        },
        {
          "boards": [
            {
              "name": "Adafruit Feather M0"
            }
          ],
          "architecture": "samd",
          "size": "16658112",
          "category": "Adafruit",
          "url": "https://adafruit.github.io/arduino-board-index/boards/adafruit-samd-1.0.18.tar.bz2",
          "archiveFileName": "adafruit-samd-1.0.18.tar.bz2",
          "checksum": "SHA-256:1d760c24181632657c4f5952be9e280404f2373a49f17f576d0df6da564c29f8",
          "help": {
            "online": "https://forums.adafruit.com"
          },
          "name": "Adafruit SAMD Boards",
          "toolsDependencies": [
            {
              "name": "arm-none-eabi-gcc",
              "packager": "arduino",
              "version": "4.8.3-2014q1"
            },
            {
              "name": "bossac",
              "packager": "arduino",
              "version": "1.6.1-arduino"
            },
            {
              "name": "openocd",
              "packager": "arduino",
              "version": "0.9.0-arduino"
            },
            {
              "name": "CMSIS",
              "packager": "arduino",
              "version": "4.0.0-atmel"
            }
          ],
          "version": "1.0.18"
        },
        {
          "boards": [
            {
              "name": "Adafruit Feather M0"
            }
          ],
          "architecture": "samd",
          "size": "19020618",
          "category": "Adafruit",
          "url": "https://adafruit.github.io/arduino-board-index/boards/adafruit-samd-1.0.19.tar.bz2",
          "archiveFileName": "adafruit-samd-1.0.19.tar.bz2",
          "checksum": "SHA-256:d670e3c8e6e9686a86a38725b1e0c92720cc68853d06a3412264876d55bf42a6",
          "help": {
            "online": "https://forums.adafruit.com"
          },
          "name": "Adafruit SAMD Boards",
          "toolsDependencies": [
            {
              "name": "arm-none-eabi-gcc",
              "packager": "arduino",
              "version": "4.8.3-2014q1"
            },
            {
              "name": "bossac",
              "packager": "arduino",
              "version": "1.6.1-arduino"
            },
            {
              "name": "openocd",
              "packager": "arduino",
              "version": "0.9.0-arduino"
            },
            {
              "name": "CMSIS",
              "packager": "arduino",
              "version": "4.0.0-atmel"
            }
          ],
          "version": "1.0.19"
        },
        {
          "boards": [
            {
              "name": "Adafruit Feather M0"
            }
          ],
          "architecture": "samd",
          "name": "Adafruit SAMD Boards",
          "category": "Adafruit",
          "version": "1.0.20",
          "archiveFileName": "adafruit-samd-1.0.20.tar.bz2",
          "checksum": "SHA-256:337f01367b210d62439ba86a20b30df3bdf699f866c311305875c17bae6c84fd",
          "help": {
            "online": "https://forums.adafruit.com"
          },
          "url": "https://adafruit.github.io/arduino-board-index/boards/adafruit-samd-1.0.20.tar.bz2",
          "toolsDependencies": [
            {
              "name": "arm-none-eabi-gcc",
              "packager": "arduino",
              "version": "4.8.3-2014q1"
            },
            {
              "name": "bossac",
              "packager": "arduino",
              "version": "1.6.1-arduino"
            },
            {
              "name": "openocd",
              "packager": "arduino",
              "version": "0.9.0-arduino"
            },
            {
              "name": "CMSIS",
              "packager": "arduino",
              "version": "4.0.0-atmel"
            }
          ],
          "size": "19561664"
        },
        {
          "boards": [
            {
              "name": "Adafruit Feather M0"
            }
          ],
          "architecture": "samd",
          "size": "19757795",
          "category": "Adafruit",
          "url": "https://adafruit.github.io/arduino-board-index/boards/adafruit-samd-1.0.21.tar.bz2",
          "archiveFileName": "adafruit-samd-1.0.21.tar.bz2",
          "checksum": "SHA-256:5273bd1c4bd71fbf74a06cc07db5e4ea3c6db8faa6a0faa0cdc80b68d3b0ab5d",
          "help": {
            "online": "https://forums.adafruit.com"
          },
          "name": "Adafruit SAMD Boards",
          "toolsDependencies": [
            {
              "name": "arm-none-eabi-gcc",
              "packager": "arduino",
              "version": "4.8.3-2014q1"
            },
            {
              "name": "bossac",
              "packager": "arduino",
              "version": "1.6.1-arduino"
            },
            {
              "name": "openocd",
              "packager": "arduino",
              "version": "0.9.0-arduino"
            },
            {
              "name": "CMSIS",
              "packager": "arduino",
              "version": "4.0.0-atmel"
            }
          ],
          "version": "1.0.21"
        },
        {
          "boards": [
            {
              "name": "Adafruit Flora"
            },
            {
              "name": "Adafruit Gemma 8MHz"
            },
            {
              "name": "Adafruit Bluefruit Micro"
            },
            {
              "name": "Adafruit Feather 32u4"
            },
            {
              "name": "Adafruit Metro"
            },
            {
              "name": "Adafruit Pro Trinket 5V/16MHz (USB)"
            },
            {
              "name": "Adafruit Pro Trinket 3V/12MHz (USB)"
            },
            {
              "name": "Adafruit Pro Trinket 5V/16MHz (FTDI)"
            },
            {
              "name": "Adafruit Pro Trinket 3V/12MHz (FTDI)"
            },
            {
              "name": "Adafruit Trinket 8MHz"
            },
            {
              "name": "Adafruit Trinket 16MHz"
            }
          ],
          "architecture": "avr",
          "name": "Adafruit AVR Boards",
          "category": "Adafruit",
          "version": "1.4.10",
          "archiveFileName": "adafruit-avr-1.4.10.tar.bz2",
          "checksum": "SHA-256:9ba950a575eeb5927dc8d1849ed5dc823cbe0585d616f6cc690b5ccef4ffc1fa",
          "help": {
            "online": "https://forums.adafruit.com"
          },
          "url": "https://adafruit.github.io/arduino-board-index/boards/adafruit-avr-1.4.10.tar.bz2",
          "toolsDependencies": [],
          "size": "643102"
        },
        {
          "boards": [
            {
              "name": "Adafruit Flora"
            },
            {
              "name": "Adafruit Gemma 8MHz"
            },
            {
              "name": "Adafruit Bluefruit Micro"
            },
            {
              "name": "Adafruit Feather 32u4"
            },
            {
              "name": "Adafruit Metro"
            },
            {
              "name": "Adafruit Pro Trinket 5V/16MHz (USB)"
            },
            {
              "name": "Adafruit Pro Trinket 3V/12MHz (USB)"
            },
            {
              "name": "Adafruit Pro Trinket 5V/16MHz (FTDI)"
            },
            {
              "name": "Adafruit Pro Trinket 3V/12MHz (FTDI)"
            },
            {
              "name": "Adafruit Trinket 8MHz"
            },
            {
              "name": "Adafruit Trinket 16MHz"
            }
          ],
          "architecture": "avr",
          "size": "643771",
          "category": "Adafruit",
          "url": "https://adafruit.github.io/arduino-board-index/boards/adafruit-avr-1.4.11.tar.bz2",
          "archiveFileName": "adafruit-avr-1.4.11.tar.bz2",
          "checksum": "SHA-256:c8e147c95d7b8f43be5e89db76b2184afa9e70c3a90820276e0a4232c9c6ae43",
          "help": {
            "online": "https://forums.adafruit.com"
          },
          "name": "Adafruit AVR Boards",
          "toolsDependencies": [],
          "version": "1.4.11"
        },
        {
          "boards": [
            {
              "name": "Adafruit Flora"
            },
            {
              "name": "Adafruit Gemma 8MHz"
            },
            {
              "name": "Adafruit Bluefruit Micro"
            },
            {
              "name": "Adafruit Feather 32u4"
            },
            {
              "name": "Adafruit Metro"
            },
            {
              "name": "Adafruit Pro Trinket 5V/16MHz (USB)"
            },
            {
              "name": "Adafruit Pro Trinket 3V/12MHz (USB)"
            },
            {
              "name": "Adafruit Pro Trinket 5V/16MHz (FTDI)"
            },
            {
              "name": "Adafruit Pro Trinket 3V/12MHz (FTDI)"
            },
            {
              "name": "Adafruit Trinket 8MHz"
            },
            {
              "name": "Adafruit Trinket 16MHz"
            }
          ],
          "architecture": "avr",
          "checksum": "SHA-256:1cca23e9b254c55c1a3cbe2723f81689968a9aa6d7b8ce7e90d52e5253292271",
          "category": "Adafruit",
          "version": "1.4.12",
          "archiveFileName": "adafruit-avr-1.4.12.tar.bz2",
          "url": "https://adafruit.github.io/arduino-board-index/boards/adafruit-avr-1.4.12.tar.bz2",
          "help": {
            "online": "https://forums.adafruit.com"
          },
          "name": "Adafruit AVR Boards",
          "toolsDependencies": [],
          "size": "647288"
        },
        {
          "boards": [
            {
              "name": "Adafruit Feather M0"
            }
          ],
          "architecture": "samd",
          "checksum": "SHA-256:38e972e4a30ddf2accb83a1f508bd5c2445e40e1b6f44b57609b7c53f0fd0ffe",
          "category": "Adafruit",
          "version": "1.0.22",
          "archiveFileName": "adafruit-samd-1.0.22.tar.bz2",
          "url": "https://adafruit.github.io/arduino-board-index/boards/adafruit-samd-1.0.22.tar.bz2",
          "help": {
            "online": "https://forums.adafruit.com"
          },
          "name": "Adafruit SAMD Boards",
          "toolsDependencies": [
            {
              "name": "arm-none-eabi-gcc",
              "packager": "arduino",
              "version": "4.8.3-2014q1"
            },
            {
              "name": "bossac",
              "packager": "arduino",
              "version": "1.6.1-arduino"
            },
            {
              "name": "openocd",
              "packager": "arduino",
              "version": "0.9.0-arduino"
            },
            {
              "name": "CMSIS",
              "packager": "arduino",
              "version": "4.0.0-atmel"
            }
          ],
          "size": "20886315"
        },
        {
          "boards": [
            {
              "name": "Adafruit Feather M0"
            },
            {
              "name": "Adafruit Feather M0 Express"
            },
            {
              "name": "Adafruit Metro M0 Express"
            },
            {
              "name": "Adafruit Circuit Playground Express"
            },
            {
              "name": "Adafruit Gemma M0"
            },
            {
              "name": "Adafruit Trinket M0"
            },
            {
              "name": "Adafruit ItsyBitsy M0"
            },
            {
              "name": "Adafruit pIRkey M0"
            },
            {
              "name": "Adafruit Metro M4"
            }
          ],
          "architecture": "samd",
          "checksum": "SHA-256:d66e6f3a42f5c8c43dfbcce1876c9dab3a4bc314fbf9c34ae669bf0ef4bcff0f",
          "category": "Adafruit",
          "version": "1.1.0",
          "archiveFileName": "adafruit-samd-1.1.0.tar.bz2",
          "url": "https://adafruit.github.io/arduino-board-index/boards/adafruit-samd-1.1.0.tar.bz2",
          "help": {
            "online": "https://forums.adafruit.com"
          },
          "name": "Adafruit SAMD Boards",
          "toolsDependencies": [
            {
              "name": "arm-none-eabi-gcc",
              "packager": "arduino",
              "version": "4.8.3-2014q1"
            },
            {
              "name": "bossac",
              "packager": "arduino",
              "version": "1.8.0-48-gb176eee"
            },
            {
              "name": "openocd",
              "packager": "arduino",
              "version": "0.9.0-arduino"
            },
            {
              "name": "CMSIS",
              "packager": "arduino",
              "version": "4.5.0"
            },
            {
              "name": "CMSIS-Atmel",
              "packager": "arduino",
              "version": "1.2.0"
            }
          ],
          "size": "21336008"
        },
        {
          "boards": [
            {
              "name": "Adafruit Feather M0"
            },
            {
              "name": "Adafruit Feather M0 Express"
            },
            {
              "name": "Adafruit Metro M0 Express"
            },
            {
              "name": "Adafruit Circuit Playground Express"
            },
            {
              "name": "Adafruit Gemma M0"
            },
            {
              "name": "Adafruit Trinket M0"
            },
            {
              "name": "Adafruit ItsyBitsy M0"
            },
            {
              "name": "Adafruit pIRkey M0"
            },
            {
              "name": "Adafruit Metro M4"
            }
          ],
          "architecture": "samd",
          "checksum": "SHA-256:48d4abd580563c576c4208471e654ed7197b1616884174f8f89248e35a05a4b8",
          "category": "Adafruit",
          "version": "1.2.0",
          "archiveFileName": "adafruit-samd-1.2.0.tar.bz2",
          "url": "https://adafruit.github.io/arduino-board-index/boards/adafruit-samd-1.2.0.tar.bz2",
          "help": {
            "online": "https://forums.adafruit.com"
          },
          "name": "Adafruit SAMD Boards",
          "toolsDependencies": [
            {
              "name": "arm-none-eabi-gcc",
              "packager": "arduino",
              "version": "4.8.3-2014q1"
            },
            {
              "name": "bossac",
              "packager": "arduino",
              "version": "1.8.0-48-gb176eee"
            },
            {
              "name": "openocd",
              "packager": "arduino",
              "version": "0.9.0-arduino"
            },
            {
              "name": "CMSIS",
              "packager": "arduino",
              "version": "4.5.0"
            },
            {
              "name": "CMSIS-Atmel",
              "packager": "arduino",
              "version": "1.2.0"
            }
          ],
          "size": "22367965"
        },
        {
          "boards": [
            {
              "name": "Adafruit Feather M0"
            },
            {
              "name": "Adafruit Feather M0 Express"
            },
            {
              "name": "Adafruit Metro M0 Express"
            },
            {
              "name": "Adafruit Circuit Playground Express"
            },
            {
              "name": "Adafruit Gemma M0"
            },
            {
              "name": "Adafruit Trinket M0"
            },
            {
              "name": "Adafruit ItsyBitsy M0"
            },
            {
              "name": "Adafruit pIRkey M0"
            },
            {
              "name": "Adafruit Metro M4"
            }
          ],
          "architecture": "samd",
          "checksum": "SHA-256:9196dde521709ad43b6acafd6b9ff3a4ec3f393b8c6ccc8aa1e8acc15329673d",
          "category": "Adafruit",
          "version": "1.2.1",
          "archiveFileName": "adafruit-samd-1.2.1.tar.bz2",
          "url": "https://adafruit.github.io/arduino-board-index/boards/adafruit-samd-1.2.1.tar.bz2",
          "help": {
            "online": "https://forums.adafruit.com"
          },
          "name": "Adafruit SAMD Boards",
          "toolsDependencies": [
            {
              "name": "arm-none-eabi-gcc",
              "packager": "arduino",
              "version": "4.8.3-2014q1"
            },
            {
              "name": "bossac",
              "packager": "arduino",
              "version": "1.8.0-48-gb176eee"
            },
            {
              "name": "openocd",
              "packager": "arduino",
              "version": "0.9.0-arduino"
            },
            {
              "name": "CMSIS",
              "packager": "arduino",
              "version": "4.5.0"
            },
            {
              "name": "CMSIS-Atmel",
              "packager": "arduino",
              "version": "1.2.0"
            }
          ],
          "size": "22388787"
        },
        {
          "name": "Adafruit AVR Boards",
          "architecture": "avr",
          "version": "1.4.13",
          "category": "Adafruit",
          "url": "https://adafruit.github.io/arduino-board-index/boards/adafruit-avr-1.4.13.tar.bz2",
          "archiveFileName": "adafruit-avr-1.4.13.tar.bz2",
          "checksum": "SHA-256:84e75b705a36bf3ce08d56238846bb81d45a1dd337a290d16e2343186cceeb75",
          "size": "644224",
          "help": {
            "online": "https://forums.adafruit.com"
          },
          "boards": [
            {
              "name": "Adafruit Flora"
            },
            {
              "name": "Adafruit Gemma 8MHz"
            },
            {
              "name": "Adafruit Bluefruit Micro"
            },
            {
              "name": "Adafruit Feather 32u4"
            },
            {
              "name": "Adafruit Metro"
            },
            {
              "name": "Adafruit Metro Mini"
            },
            {
              "name": "Adafruit ItsyBitsy 32u4"
            },
            {
              "name": "Adafruit Pro Trinket 5V/16MHz (USB)"
            },
            {
              "name": "Adafruit Pro Trinket 3V/12MHz (USB)"
            },
            {
              "name": "Adafruit Pro Trinket 5V/16MHz (FTDI)"
            },
            {
              "name": "Adafruit Pro Trinket 3V/12MHz (FTDI)"
            },
            {
              "name": "Adafruit Trinket 8MHz"
            },
            {
              "name": "Adafruit Trinket 16MHz"
            }
          ],
          "toolsDependencies": []
        },
        {
          "name": "Adafruit SAMD Boards",
          "architecture": "samd",
          "version": "1.2.2",
          "category": "Adafruit",
          "url": "https://adafruit.github.io/arduino-board-index/boards/adafruit-samd-1.2.2.tar.bz2",
          "archiveFileName": "adafruit-samd-1.2.2.tar.bz2",
          "checksum": "SHA-256:a909c70a2871df8db04f4019320b035e895601d5246e3f4641b7bc35c8084ac0",
          "size": "23423661",
          "help": {
            "online": "https://forums.adafruit.com"
          },
          "boards": [
            {
              "name": "Adafruit Feather M0"
            },
            {
              "name": "Adafruit Feather M0 Express"
            },
            {
              "name": "Adafruit Metro M0 Express"
            },
            {
              "name": "Adafruit Circuit Playground Express"
            },
            {
              "name": "Adafruit Gemma M0"
            },
            {
              "name": "Adafruit Trinket M0"
            },
            {
              "name": "Adafruit ItsyBitsy M0"
            },
            {
              "name": "Adafruit pIRkey M0"
            },
            {
              "name": "Adafruit Metro M4"
            }
          ],
          "toolsDependencies": [
            {
              "packager": "arduino",
              "name": "arm-none-eabi-gcc",
              "version": "4.8.3-2014q1"
            },
            {
              "packager": "arduino",
              "name": "bossac",
              "version": "1.8.0-48-gb176eee"
            },
            {
              "packager": "arduino",
              "name": "openocd",
              "version": "0.9.0-arduino"
            },
            {
              "packager": "arduino",
              "name": "CMSIS",
              "version": "4.5.0"
            },
            {
              "packager": "arduino",
              "name": "CMSIS-Atmel",
              "version": "1.2.0"
            }
          ]
        },
        {
          "name": "Adafruit SAMD Boards",
          "architecture": "samd",
          "version": "1.2.3",
          "category": "Adafruit",
          "url": "https://adafruit.github.io/arduino-board-index/boards/adafruit-samd-1.2.3.tar.bz2",
          "archiveFileName": "adafruit-samd-1.2.3.tar.bz2",
          "checksum": "SHA-256:8eb3c7e3dbb8f6d0e7b05bed2b24c0d74d25e6022a4423e8d825ff8db243ce47",
          "size": "24571779",
          "help": {
            "online": "https://forums.adafruit.com"
          },
          "boards": [
            {
              "name": "Adafruit Feather M0"
            },
            {
              "name": "Adafruit Feather M0 Express"
            },
            {
              "name": "Adafruit Metro M0 Express"
            },
            {
              "name": "Adafruit Circuit Playground Express"
            },
            {
              "name": "Adafruit Gemma M0"
            },
            {
              "name": "Adafruit Trinket M0"
            },
            {
              "name": "Adafruit ItsyBitsy M0"
            },
            {
              "name": "Adafruit pIRkey M0"
            },
            {
              "name": "Adafruit Metro M4"
            }
          ],
          "toolsDependencies": [
            {
              "packager": "arduino",
              "name": "arm-none-eabi-gcc",
              "version": "4.8.3-2014q1"
            },
            {
              "packager": "arduino",
              "name": "bossac",
              "version": "1.8.0-48-gb176eee"
            },
            {
              "packager": "arduino",
              "name": "openocd",
              "version": "0.9.0-arduino"
            },
            {
              "packager": "arduino",
              "name": "CMSIS",
              "version": "4.5.0"
            },
            {
              "packager": "arduino",
              "name": "CMSIS-Atmel",
              "version": "1.2.0"
            }
          ]
        },
        {
          "name": "Adafruit SAMD Boards",
          "architecture": "samd",
          "version": "1.2.4",
          "category": "Adafruit",
          "url": "https://adafruit.github.io/arduino-board-index/boards/adafruit-samd-1.2.4.tar.bz2",
          "archiveFileName": "adafruit-samd-1.2.4.tar.bz2",
          "checksum": "SHA-256:60c5172d0c12e06a36225e83254f16a7a470d7d4b40997e164b4a696c181478b",
          "size": "25537214",
          "help": {
            "online": "https://forums.adafruit.com"
          },
          "boards": [
            {
              "name": "Adafruit Feather M0"
            },
            {
              "name": "Adafruit Feather M0 Express"
            },
            {
              "name": "Adafruit Metro M0 Express"
            },
            {
              "name": "Adafruit Circuit Playground Express"
            },
            {
              "name": "Adafruit Gemma M0"
            },
            {
              "name": "Adafruit Trinket M0"
            },
            {
              "name": "Adafruit ItsyBitsy M0"
            },
            {
              "name": "Adafruit pIRkey M0"
            },
            {
              "name": "Adafruit Metro M4"
            }
          ],
          "toolsDependencies": [
            {
              "packager": "arduino",
              "name": "arm-none-eabi-gcc",
              "version": "4.8.3-2014q1"
            },
            {
              "packager": "arduino",
              "name": "bossac",
              "version": "1.8.0-48-gb176eee"
            },
            {
              "packager": "arduino",
              "name": "openocd",
              "version": "0.9.0-arduino"
            },
            {
              "packager": "arduino",
              "name": "CMSIS",
              "version": "4.5.0"
            },
            {
              "packager": "arduino",
              "name": "CMSIS-Atmel",
              "version": "1.2.0"
            }
          ]
        },
        {
          "name": "Adafruit SAMD Boards",
          "architecture": "samd",
          "version": "1.2.6",
          "category": "Adafruit",
          "url": "https://adafruit.github.io/arduino-board-index/boards/adafruit-samd-1.2.6.tar.bz2",
          "archiveFileName": "adafruit-samd-1.2.6.tar.bz2",
          "checksum": "SHA-256:8fd726af5c57fd5bce497a02580fc181584200cb17be16f40865dc71990ed790",
          "size": "25545743",
          "help": {
            "online": "https://forums.adafruit.com"
          },
          "boards": [
            {
              "name": "Adafruit Feather M0"
            },
            {
              "name": "Adafruit Feather M0 Express"
            },
            {
              "name": "Adafruit Metro M0 Express"
            },
            {
              "name": "Adafruit Circuit Playground Express"
            },
            {
              "name": "Adafruit Gemma M0"
            },
            {
              "name": "Adafruit Trinket M0"
            },
            {
              "name": "Adafruit ItsyBitsy M0"
            },
            {
              "name": "Adafruit pIRkey M0"
            },
            {
              "name": "Adafruit Metro M4"
            }
          ],
          "toolsDependencies": [
            {
              "packager": "arduino",
              "name": "arm-none-eabi-gcc",
              "version": "4.8.3-2014q1"
            },
            {
              "packager": "arduino",
              "name": "bossac",
              "version": "1.8.0-48-gb176eee"
            },
            {
              "packager": "arduino",
              "name": "openocd",
              "version": "0.9.0-arduino"
            },
            {
              "packager": "arduino",
              "name": "CMSIS",
              "version": "4.5.0"
            },
            {
              "packager": "arduino",
              "name": "CMSIS-Atmel",
              "version": "1.2.0"
            }
          ]
        },
        {
          "name": "Adafruit SAMD Boards",
          "architecture": "samd",
          "version": "1.2.7",
          "category": "Adafruit",
          "url": "https://adafruit.github.io/arduino-board-index/boards/adafruit-samd-1.2.7.tar.bz2",
          "archiveFileName": "adafruit-samd-1.2.7.tar.bz2",
          "checksum": "SHA-256:298095734322a5c67326264c438fc03f6bea2c80df84e93499965ee76da0d002",
          "size": "25573602",
          "help": {
            "online": "https://forums.adafruit.com"
          },
          "boards": [
            {
              "name": "Adafruit Feather M0"
            },
            {
              "name": "Adafruit Feather M0 Express"
            },
            {
              "name": "Adafruit Metro M0 Express"
            },
            {
              "name": "Adafruit Circuit Playground Express"
            },
            {
              "name": "Adafruit Gemma M0"
            },
            {
              "name": "Adafruit Trinket M0"
            },
            {
              "name": "Adafruit ItsyBitsy M0"
            },
            {
              "name": "Adafruit pIRkey M0"
            },
            {
              "name": "Adafruit Metro M4"
            }
          ],
          "toolsDependencies": [
            {
              "packager": "arduino",
              "name": "arm-none-eabi-gcc",
              "version": "4.8.3-2014q1"
            },
            {
              "packager": "arduino",
              "name": "bossac",
              "version": "1.8.0-48-gb176eee"
            },
            {
              "packager": "arduino",
              "name": "openocd",
              "version": "0.9.0-arduino"
            },
            {
              "packager": "arduino",
              "name": "CMSIS",
              "version": "4.5.0"
            },
            {
              "packager": "arduino",
              "name": "CMSIS-Atmel",
              "version": "1.2.0"
            }
          ]
        },
        {
          "name": "Adafruit SAMD Boards",
          "architecture": "samd",
          "version": "1.2.8",
          "category": "Adafruit",
          "url": "https://adafruit.github.io/arduino-board-index/boards/adafruit-samd-1.2.8.tar.bz2",
          "archiveFileName": "adafruit-samd-1.2.8.tar.bz2",
          "checksum": "SHA-256:c1dcd9b927bf4155da6a36d08e4056acfce18f195a98c769edc18c0464eac0ea",
          "size": "9419008",
          "help": {
            "online": "https://forums.adafruit.com"
          },
          "boards": [
            {
              "name": "Adafruit Feather M0"
            },
            {
              "name": "Adafruit Feather M0 Express"
            },
            {
              "name": "Adafruit Metro M0 Express"
            },
            {
              "name": "Adafruit Circuit Playground Express"
            },
            {
              "name": "Adafruit Gemma M0"
            },
            {
              "name": "Adafruit Trinket M0"
            },
            {
              "name": "Adafruit ItsyBitsy M0"
            },
            {
              "name": "Adafruit pIRkey M0"
            },
            {
              "name": "Adafruit Metro M4"
            }
          ],
          "toolsDependencies": [
            {
              "packager": "arduino",
              "name": "arm-none-eabi-gcc",
              "version": "4.8.3-2014q1"
            },
            {
              "packager": "arduino",
              "name": "bossac",
              "version": "1.8.0-48-gb176eee"
            },
            {
              "packager": "arduino",
              "name": "openocd",
              "version": "0.9.0-arduino"
            },
            {
              "packager": "arduino",
              "name": "CMSIS",
              "version": "4.5.0"
            },
            {
              "packager": "arduino",
              "name": "CMSIS-Atmel",
              "version": "1.2.0"
            }
          ]
        },
        {
          "name": "Adafruit nRF52",
          "architecture": "nrf52",
          "version": "0.9.1",
          "category": "Adafruit",
          "url": "https://adafruit.github.io/arduino-board-index/boards/adafruit-nrf52-0.9.1.tar.bz2",
          "archiveFileName": "adafruit-nrf52-0.9.1.tar.bz2",
          "checksum": "SHA-256:2fb619dd47bc962af80ad61b5492b7b2c704becb8ab6810be2c17ab4de49082a",
          "size": "17457361",
          "help": {
            "online": "https://forums.adafruit.com"
          },
          "boards": [
            {
              "name": "Adafruit Bluefruit nRF52 Feather"
            }
          ],
          "toolsDependencies": [
            {
              "packager": "adafruit",
              "name": "gcc-arm-none-eabi",
              "version": "5_2-2015q4"
            },
            {
              "packager": "adafruit",
              "name": "nrfjprog",
              "version": "9.4.0"
            }
          ]
        },
        {
          "name": "Adafruit SAMD Boards",
          "architecture": "samd",
          "version": "1.2.9",
          "category": "Adafruit",
          "url": "https://adafruit.github.io/arduino-board-index/boards/adafruit-samd-1.2.9.tar.bz2",
          "archiveFileName": "adafruit-samd-1.2.9.tar.bz2",
          "checksum": "SHA-256:28f6277176443679a019f6da716dd7df2d5190d6504e464805f871348645b83c",
          "size": "10472970",
          "help": {
            "online": "https://forums.adafruit.com"
          },
          "boards": [
            {
              "name": "Adafruit Feather M0"
            },
            {
              "name": "Adafruit Feather M0 Express"
            },
            {
              "name": "Adafruit Metro M0 Express"
            },
            {
              "name": "Adafruit Circuit Playground Express"
            },
            {
              "name": "Adafruit Gemma M0"
            },
            {
              "name": "Adafruit Hallowing M0"
            },
            {
              "name": "Adafruit Trinket M0"
            },
            {
              "name": "Adafruit ItsyBitsy M0"
            },
            {
              "name": "Adafruit pIRkey M0"
            },
            {
              "name": "Adafruit Feather M4"
            },
            {
              "name": "Adafruit Metro M4"
            },
            {
              "name": "Adafruit ItsyBitsy M4"
            },
            {
              "name": "Adafruit Grand Central M4"
            },
            {
              "name": "Adafruit Trellis M4"
            }
          ],
          "toolsDependencies": [
            {
              "packager": "arduino",
              "name": "arm-none-eabi-gcc",
              "version": "4.8.3-2014q1"
            },
            {
              "packager": "arduino",
              "name": "bossac",
              "version": "1.8.0-48-gb176eee"
            },
            {
              "packager": "arduino",
              "name": "openocd",
              "version": "0.9.0-arduino"
            },
            {
              "packager": "arduino",
              "name": "CMSIS",
              "version": "4.5.0"
            },
            {
              "packager": "arduino",
              "name": "CMSIS-Atmel",
              "version": "1.2.0"
            }
          ]
        },
        {
          "name": "Adafruit nRF52",
          "architecture": "nrf52",
          "version": "0.9.2",
          "category": "Adafruit",
          "url": "https://adafruit.github.io/arduino-board-index/boards/adafruit-nrf52-0.9.2.tar.bz2",
          "archiveFileName": "adafruit-nrf52-0.9.2.tar.bz2",
          "checksum": "SHA-256:69a8d64573e58d2a1a3cc5115b09a54c4c3c3ecf837a60f7de77c0fa5885a8c2",
          "size": "17274788",
          "help": {
            "online": "https://forums.adafruit.com"
          },
          "boards": [
            {
              "name": "Adafruit Bluefruit nRF52 Feather"
            }
          ],
          "toolsDependencies": [
            {
              "packager": "adafruit",
              "name": "gcc-arm-none-eabi",
              "version": "5_2-2015q4"
            },
            {
              "packager": "adafruit",
              "name": "nrfjprog",
              "version": "9.4.0"
            }
          ]
        },
        {
          "name": "Adafruit nRF52",
          "architecture": "nrf52",
          "version": "0.9.3",
          "category": "Adafruit",
          "url": "https://adafruit.github.io/arduino-board-index/boards/adafruit-nrf52-0.9.3.tar.bz2",
          "archiveFileName": "adafruit-nrf52-0.9.3.tar.bz2",
          "checksum": "SHA-256:ba0087930b8b0563f0bf964c875975ceff88b06c09aa9b15fefc0ae2dd11a806",
          "size": "17274967",
          "help": {
            "online": "https://forums.adafruit.com"
          },
          "boards": [
            {
              "name": "Adafruit Bluefruit nRF52 Feather"
            }
          ],
          "toolsDependencies": [
            {
              "packager": "adafruit",
              "name": "gcc-arm-none-eabi",
              "version": "5_2-2015q4"
            },
            {
              "packager": "adafruit",
              "name": "nrfjprog",
              "version": "9.4.0"
            }
          ]
        },
        {
          "name": "Adafruit SAMD Boards",
          "architecture": "samd",
          "version": "1.3.0",
          "category": "Adafruit",
          "url": "https://adafruit.github.io/arduino-board-index/boards/adafruit-samd-1.3.0.tar.bz2",
          "archiveFileName": "adafruit-samd-1.3.0.tar.bz2",
          "checksum": "SHA-256:98063fd43b1cdefb685ca1a98217fb722e7f0927c2a177e013dfcac874ac0ac8",
          "size": "10469571",
          "help": {
            "online": "https://forums.adafruit.com"
          },
          "boards": [
            {
              "name": "Adafruit Feather M0"
            },
            {
              "name": "Adafruit Feather M0 Express"
            },
            {
              "name": "Adafruit Metro M0 Express"
            },
            {
              "name": "Adafruit Circuit Playground Express"
            },
            {
              "name": "Adafruit Gemma M0"
            },
            {
              "name": "Adafruit Trinket M0"
            },
            {
              "name": "Adafruit ItsyBitsy M0"
            },
            {
              "name": "Adafruit pIRkey M0"
            },
            {
              "name": "Adafruit Metro M4"
            }
          ],
          "toolsDependencies": [
            {
              "packager": "arduino",
              "name": "arm-none-eabi-gcc",
              "version": "4.8.3-2014q1"
            },
            {
              "packager": "arduino",
              "name": "bossac",
              "version": "1.8.0-48-gb176eee"
            },
            {
              "packager": "arduino",
              "name": "openocd",
              "version": "0.9.0-arduino"
            },
            {
              "packager": "arduino",
              "name": "CMSIS",
              "version": "4.5.0"
            },
            {
              "packager": "arduino",
              "name": "CMSIS-Atmel",
              "version": "1.2.0"
            }
          ]
        },
        {
          "name": "Adafruit nRF52",
          "architecture": "nrf52",
          "version": "0.10.1",
          "category": "Adafruit",
          "url": "https://adafruit.github.io/arduino-board-index/boards/adafruit-nrf52-0.10.1.tar.bz2",
          "archiveFileName": "adafruit-nrf52-0.10.1.tar.bz2",
          "checksum": "SHA-256:79e8738df48652f4425c83b945a3a5f53d96146ee0f64299f79dd900d0807288",
          "size": "17558841",
          "help": {
            "online": "https://forums.adafruit.com"
          },
          "boards": [
            {
              "name": "Adafruit Bluefruit nRF52 Feather"
            }
          ],
          "toolsDependencies": [
            {
              "packager": "adafruit",
              "name": "gcc-arm-none-eabi",
              "version": "5_2-2015q4"
            },
            {
              "packager": "adafruit",
              "name": "nrfjprog",
              "version": "9.4.0"
            }
          ]
        },
        {
          "name": "Adafruit SAMD Boards",
          "architecture": "samd",
          "version": "1.4.0",
          "category": "Adafruit",
          "url": "https://adafruit.github.io/arduino-board-index/boards/adafruit-samd-1.4.0.tar.bz2",
          "archiveFileName": "adafruit-samd-1.4.0.tar.bz2",
          "checksum": "SHA-256:d8ab7773d9bbf63b79d52be8aeeff1c33cfd2d1b90da28ba36b97719f58cb4ab",
          "size": "13668960",
          "help": {
            "online": "https://forums.adafruit.com"
          },
          "boards": [
            {
              "name": "Adafruit Feather M0"
            },
            {
              "name": "Adafruit Feather M0 Express"
            },
            {
              "name": "Adafruit Metro M0 Express"
            },
            {
              "name": "Adafruit Circuit Playground Express"
            },
            {
              "name": "Adafruit Gemma M0"
            },
            {
              "name": "Adafruit Trinket M0"
            },
            {
              "name": "Adafruit ItsyBitsy M0"
            },
            {
              "name": "Adafruit pIRkey M0"
            },
            {
              "name": "Adafruit Metro M4"
            },
            {
              "name": "Adafruit Grand Central M4"
            },
            {
              "name": "Adafruit ItsyBitsy M4"
            },
            {
              "name": "Adafruit Grand Central M4"
            },
            {
              "name": "Adafruit Feather M4 Express"
            },
            {
              "name": "Adafruit Hallowing M0"
            },
            {
              "name": "Adafruit NeoTrellis M4"
            },
            {
              "name": "Adafruit PyPortal M4"
            },
            {
              "name": "Adafruit PyBadge M4"
            },
            {
              "name": "Adafruit Metro M4 AirLift"
            }
          ],
          "toolsDependencies": [
            {
              "packager": "arduino",
              "name": "arm-none-eabi-gcc",
              "version": "4.8.3-2014q1"
            },
            {
              "packager": "arduino",
              "name": "bossac",
              "version": "1.8.0-48-gb176eee"
            },
            {
              "packager": "arduino",
              "name": "openocd",
              "version": "0.9.0-arduino"
            },
            {
              "packager": "arduino",
              "name": "CMSIS",
              "version": "4.5.0"
            },
            {
              "packager": "arduino",
              "name": "CMSIS-Atmel",
              "version": "1.2.0"
            }
          ]
        },
        {
          "name": "Adafruit SAMD Boards",
          "architecture": "samd",
          "version": "1.4.1",
          "category": "Adafruit",
          "url": "https://adafruit.github.io/arduino-board-index/boards/adafruit-samd-1.4.1.tar.bz2",
          "archiveFileName": "adafruit-samd-1.4.1.tar.bz2",
          "checksum": "SHA-256:2b11b7d22ec8ca85b73349f6075b48a279fe44203d20ea6781b608480e2ba446",
          "size": "13667995",
          "help": {
            "online": "https://forums.adafruit.com"
          },
          "boards": [
            {
              "name": "Adafruit Feather M0"
            },
            {
              "name": "Adafruit Feather M0 Express"
            },
            {
              "name": "Adafruit Metro M0 Express"
            },
            {
              "name": "Adafruit Circuit Playground Express"
            },
            {
              "name": "Adafruit Gemma M0"
            },
            {
              "name": "Adafruit Trinket M0"
            },
            {
              "name": "Adafruit ItsyBitsy M0"
            },
            {
              "name": "Adafruit pIRkey M0"
            },
            {
              "name": "Adafruit Metro M4"
            },
            {
              "name": "Adafruit Grand Central M4"
            },
            {
              "name": "Adafruit ItsyBitsy M4"
            },
            {
              "name": "Adafruit Grand Central M4"
            },
            {
              "name": "Adafruit Feather M4 Express"
            },
            {
              "name": "Adafruit Hallowing M0"
            },
            {
              "name": "Adafruit NeoTrellis M4"
            },
            {
              "name": "Adafruit PyPortal M4"
            },
            {
              "name": "Adafruit PyBadge M4"
            },
            {
              "name": "Adafruit Metro M4 AirLift"
            }
          ],
          "toolsDependencies": [
            {
              "packager": "arduino",
              "name": "arm-none-eabi-gcc",
              "version": "4.8.3-2014q1"
            },
            {
              "packager": "arduino",
              "name": "bossac",
              "version": "1.8.0-48-gb176eee"
            },
            {
              "packager": "arduino",
              "name": "openocd",
              "version": "0.9.0-arduino"
            },
            {
              "packager": "arduino",
              "name": "CMSIS",
              "version": "4.5.0"
            },
            {
              "packager": "arduino",
              "name": "CMSIS-Atmel",
              "version": "1.2.0"
            }
          ]
        },
        {
          "name": "Adafruit SAMD Boards",
          "architecture": "samd",
          "version": "1.5.0",
          "category": "Adafruit",
          "url": "https://adafruit.github.io/arduino-board-index/boards/adafruit-samd-1.5.0.tar.bz2",
          "archiveFileName": "adafruit-samd-1.5.0.tar.bz2",
          "checksum": "SHA-256:2f9d702b8c464bbdec2ad3e265ba2537c92d5c144e9d27a2c7a11f0b6e12abc4",
          "size": "13656807",
          "help": {
            "online": "https://forums.adafruit.com"
          },
          "boards": [
            {
              "name": "Adafruit Feather M0"
            },
            {
              "name": "Adafruit Feather M0 Express"
            },
            {
              "name": "Adafruit Metro M0 Express"
            },
            {
              "name": "Adafruit Circuit Playground Express"
            },
            {
              "name": "Adafruit Gemma M0"
            },
            {
              "name": "Adafruit Trinket M0"
            },
            {
              "name": "Adafruit ItsyBitsy M0"
            },
            {
              "name": "Adafruit pIRkey M0"
            },
            {
              "name": "Adafruit Metro M4"
            },
            {
              "name": "Adafruit Grand Central M4"
            },
            {
              "name": "Adafruit ItsyBitsy M4"
            },
            {
              "name": "Adafruit Grand Central M4"
            },
            {
              "name": "Adafruit Feather M4 Express"
            },
            {
              "name": "Adafruit Hallowing M0"
            },
            {
              "name": "Adafruit NeoTrellis M4"
            },
            {
              "name": "Adafruit PyPortal M4"
            },
            {
              "name": "Adafruit PyBadge M4"
            },
            {
              "name": "Adafruit PyGamer M4"
            },
            {
              "name": "Adafruit Metro M4 AirLift"
            }
          ],
          "toolsDependencies": [
            {
              "packager": "arduino",
              "name": "arm-none-eabi-gcc",
              "version": "4.8.3-2014q1"
            },
            {
              "packager": "arduino",
              "name": "bossac",
              "version": "1.7.0"
            },
            {
              "packager": "arduino",
              "name": "bossac",
              "version": "1.8.0-48-gb176eee"
            },
            {
              "packager": "arduino",
              "name": "openocd",
              "version": "0.9.0-arduino"
            },
            {
              "packager": "arduino",
              "name": "CMSIS",
              "version": "4.5.0"
            },
            {
              "packager": "arduino",
              "name": "CMSIS-Atmel",
              "version": "1.2.0"
            }
          ]
        },
        {
          "name": "Adafruit nRF52",
          "architecture": "nrf52",
          "version": "0.11.0",
          "category": "Adafruit",
          "url": "https://adafruit.github.io/arduino-board-index/boards/adafruit-nrf52-0.11.0.tar.bz2",
          "archiveFileName": "adafruit-nrf52-0.11.0.tar.bz2",
          "checksum": "SHA-256:a7ece234b2a42cb68384eaa290cec23ce2e60e500a79939355d30843e3cf7e6a",
          "size": "16957683",
          "help": {
            "online": "https://forums.adafruit.com"
          },
          "boards": [
            {
              "name": "Adafruit Bluefruit nRF52 Feather"
            }
          ],
          "toolsDependencies": [
            {
              "packager": "arduino",
              "name": "arm-none-eabi-gcc",
              "version": "7-2017q4"
            },
            {
              "packager": "adafruit",
              "name": "nrfjprog",
              "version": "9.4.0"
            }
          ]
        },
        {
          "name": "Adafruit SAMD Boards",
          "architecture": "samd",
          "version": "1.5.1",
          "category": "Adafruit",
          "url": "https://adafruit.github.io/arduino-board-index/boards/adafruit-samd-1.5.1.tar.bz2",
          "archiveFileName": "adafruit-samd-1.5.1.tar.bz2",
          "checksum": "SHA-256:caaef227963660b9c47bdf407785a02e817be239230796912179e316a6ddf2be",
          "size": "14702608",
          "help": {
            "online": "https://forums.adafruit.com"
          },
          "boards": [
            {
              "name": "Adafruit Feather M0"
            },
            {
              "name": "Adafruit Feather M0 Express"
            },
            {
              "name": "Adafruit Metro M0 Express"
            },
            {
              "name": "Adafruit Circuit Playground Express"
            },
            {
              "name": "Adafruit Gemma M0"
            },
            {
              "name": "Adafruit Trinket M0"
            },
            {
              "name": "Adafruit ItsyBitsy M0"
            },
            {
              "name": "Adafruit pIRkey M0"
            },
            {
              "name": "Adafruit Metro M4"
            },
            {
              "name": "Adafruit Grand Central M4"
            },
            {
              "name": "Adafruit ItsyBitsy M4"
            },
            {
              "name": "Adafruit Grand Central M4"
            },
            {
              "name": "Adafruit Feather M4 Express"
            },
            {
              "name": "Adafruit Hallowing M0"
            },
            {
              "name": "Adafruit NeoTrellis M4"
            },
            {
              "name": "Adafruit PyPortal M4"
            },
            {
              "name": "Adafruit PyBadge M4"
            },
            {
              "name": "Adafruit Metro M4 AirLift"
            }
          ],
          "toolsDependencies": [
            {
              "packager": "arduino",
              "name": "arm-none-eabi-gcc",
              "version": "4.8.3-2014q1"
            },
            {
              "packager": "arduino",
              "name": "bossac",
              "version": "1.7.0"
            },
            {
              "packager": "arduino",
              "name": "bossac",
              "version": "1.8.0-48-gb176eee"
            },
            {
              "packager": "arduino",
              "name": "openocd",
              "version": "0.9.0-arduino"
            },
            {
              "packager": "arduino",
              "name": "CMSIS",
              "version": "4.5.0"
            },
            {
              "packager": "arduino",
              "name": "CMSIS-Atmel",
              "version": "1.2.0"
            }
          ]
        },
        {
          "name": "Adafruit nRF52",
          "architecture": "nrf52",
          "version": "0.11.1",
          "category": "Adafruit",
          "url": "https://adafruit.github.io/arduino-board-index/boards/adafruit-nrf52-0.11.1.tar.bz2",
          "archiveFileName": "adafruit-nrf52-0.11.1.tar.bz2",
          "checksum": "SHA-256:44c8ceda0710c1009d3c125c011364422aadc69397e86138d9c7638af29a2cc2",
          "size": "16964410",
          "help": {
            "online": "https://forums.adafruit.com"
          },
          "boards": [
            {
              "name": "Adafruit Bluefruit nRF52 Feather"
            }
          ],
          "toolsDependencies": [
            {
              "packager": "arduino",
              "name": "arm-none-eabi-gcc",
              "version": "7-2017q4"
            },
            {
              "packager": "adafruit",
              "name": "nrfjprog",
              "version": "9.4.0"
            }
          ]
        },
        {
          "name": "Adafruit SAMD Boards",
          "architecture": "samd",
          "version": "1.5.2",
          "category": "Adafruit",
          "url": "https://adafruit.github.io/arduino-board-index/boards/adafruit-samd-1.5.2.tar.bz2",
          "archiveFileName": "adafruit-samd-1.5.2.tar.bz2",
          "checksum": "SHA-256:4ea84be363d82398dea03e25d1f3f5d1b40ad9658d73057749faad2a34cb2cac",
          "size": "15695783",
          "help": {
            "online": "https://forums.adafruit.com"
          },
          "boards": [
            {
              "name": "Adafruit Feather M0"
            },
            {
              "name": "Adafruit Feather M0 Express"
            },
            {
              "name": "Adafruit Metro M0 Express"
            },
            {
              "name": "Adafruit Circuit Playground Express"
            },
            {
              "name": "Adafruit Gemma M0"
            },
            {
              "name": "Adafruit Trinket M0"
            },
            {
              "name": "Adafruit ItsyBitsy M0"
            },
            {
              "name": "Adafruit pIRkey M0"
            },
            {
              "name": "Adafruit Metro M4"
            },
            {
              "name": "Adafruit Grand Central M4"
            },
            {
              "name": "Adafruit ItsyBitsy M4"
            },
            {
              "name": "Adafruit Grand Central M4"
            },
            {
              "name": "Adafruit Feather M4 Express"
            },
            {
              "name": "Adafruit Hallowing M0"
            },
            {
              "name": "Adafruit NeoTrellis M4"
            },
            {
              "name": "Adafruit PyPortal M4"
            },
            {
              "name": "Adafruit PyBadge M4"
            },
            {
              "name": "Adafruit Metro M4 AirLift"
            }
          ],
          "toolsDependencies": [
            {
              "packager": "arduino",
              "name": "arm-none-eabi-gcc",
              "version": "4.8.3-2014q1"
            },
            {
              "packager": "arduino",
              "name": "bossac",
              "version": "1.7.0"
            },
            {
              "packager": "arduino",
              "name": "bossac",
              "version": "1.8.0-48-gb176eee"
            },
            {
              "packager": "arduino",
              "name": "openocd",
              "version": "0.9.0-arduino"
            },
            {
              "packager": "arduino",
              "name": "CMSIS",
              "version": "4.5.0"
            },
            {
              "packager": "arduino",
              "name": "CMSIS-Atmel",
              "version": "1.2.0"
            }
          ]
        },
        {
          "name": "Adafruit nRF52",
          "architecture": "nrf52",
          "version": "0.12.0",
          "category": "Adafruit",
          "url": "https://adafruit.github.io/arduino-board-index/boards/adafruit-nrf52-0.12.0.tar.bz2",
          "archiveFileName": "adafruit-nrf52-0.12.0.tar.bz2",
          "checksum": "SHA-256:dc6b3e5c2638ef3e4ea7afa775de679ab9f9f896d8e3700627932b0e841026a9",
          "size": "16966706",
          "help": {
            "online": "https://forums.adafruit.com"
          },
          "boards": [
            {
              "name": "Adafruit Bluefruit nRF52 Feather"
            }
          ],
          "toolsDependencies": [
            {
              "packager": "arduino",
              "name": "arm-none-eabi-gcc",
              "version": "7-2017q4"
            },
            {
              "packager": "adafruit",
              "name": "nrfjprog",
              "version": "9.4.0"
            }
          ]
        },
        {
          "name": "Adafruit SAMD Boards",
          "architecture": "samd",
          "version": "1.5.3",
          "category": "Adafruit",
          "url": "https://adafruit.github.io/arduino-board-index/boards/adafruit-samd-1.5.3.tar.bz2",
          "archiveFileName": "adafruit-samd-1.5.3.tar.bz2",
          "checksum": "SHA-256:9ad23cae349347759e36a38a4abdc47f74546569887b51776eef783ceca65be1",
          "size": "18077859",
          "help": {
            "online": "https://forums.adafruit.com"
          },
          "boards": [
            {
              "name": "Adafruit Feather M0"
            },
            {
              "name": "Adafruit Feather M0 Express"
            },
            {
              "name": "Adafruit Metro M0 Express"
            },
            {
              "name": "Adafruit Circuit Playground Express"
            },
            {
              "name": "Adafruit Gemma M0"
            },
            {
              "name": "Adafruit Trinket M0"
            },
            {
              "name": "Adafruit ItsyBitsy M0"
            },
            {
              "name": "Adafruit pIRkey M0"
            },
            {
              "name": "Adafruit Metro M4"
            },
            {
              "name": "Adafruit Grand Central M4"
            },
            {
              "name": "Adafruit ItsyBitsy M4"
            },
            {
              "name": "Adafruit Grand Central M4"
            },
            {
              "name": "Adafruit Feather M4 Express"
            },
            {
              "name": "Adafruit Hallowing M0"
            },
            {
              "name": "Adafruit NeoTrellis M4"
            },
            {
              "name": "Adafruit PyPortal M4"
            },
            {
              "name": "Adafruit PyBadge M4"
            },
            {
              "name": "Adafruit Metro M4 AirLift"
            }
          ],
          "toolsDependencies": [
            {
              "packager": "arduino",
              "name": "arm-none-eabi-gcc",
              "version": "4.8.3-2014q1"
            },
            {
              "packager": "arduino",
              "name": "bossac",
              "version": "1.7.0"
            },
            {
              "packager": "arduino",
              "name": "bossac",
              "version": "1.8.0-48-gb176eee"
            },
            {
              "packager": "arduino",
              "name": "openocd",
              "version": "0.9.0-arduino"
            },
            {
              "packager": "arduino",
              "name": "CMSIS",
              "version": "4.5.0"
            },
            {
              "packager": "arduino",
              "name": "CMSIS-Atmel",
              "version": "1.2.0"
            }
          ]
        },
        {
          "name": "Adafruit nRF52",
          "architecture": "nrf52",
          "version": "0.13.0",
          "category": "Adafruit",
          "url": "https://adafruit.github.io/arduino-board-index/boards/adafruit-nrf52-0.13.0.tar.bz2",
          "archiveFileName": "adafruit-nrf52-0.13.0.tar.bz2",
          "checksum": "SHA-256:0152741eaeec7af0e480965d79e9ec62291681671bbc502b7d57cf789843471e",
          "size": "17543332",
          "help": {
            "online": "https://forums.adafruit.com"
          },
          "boards": [
            {
              "name": "Adafruit Feather nRF52832"
            },
            {
              "name": "Adafruit Feather nRF52840 Express"
            },
            {
              "name": "Adafruit Circuit Playground Bluefruit"
            },
            {
              "name": "Adafruit Metro nRF52840 Express"
            }
          ],
          "toolsDependencies": [
            {
              "packager": "arduino",
              "name": "arm-none-eabi-gcc",
              "version": "7-2017q4"
            },
            {
              "packager": "adafruit",
              "name": "nrfjprog",
              "version": "9.4.0"
            }
          ]
        },
        {
          "name": "Adafruit nRF52",
          "architecture": "nrf52",
          "version": "0.14.0",
          "category": "Adafruit",
          "url": "https://adafruit.github.io/arduino-board-index/boards/adafruit-nrf52-0.14.0.tar.bz2",
          "archiveFileName": "adafruit-nrf52-0.14.0.tar.bz2",
          "checksum": "SHA-256:3f7a70d4061d7c0ec8154788477c5b81abce19993b0709834615f8420494a193",
          "size": "15836922",
          "help": {
            "online": "https://forums.adafruit.com"
          },
          "boards": [
            {
              "name": "Adafruit Feather nRF52832"
            },
            {
              "name": "Adafruit Feather nRF52840 Express"
            },
            {
              "name": "Adafruit Circuit Playground Bluefruit"
            },
            {
              "name": "Adafruit Metro nRF52840 Express"
            }
          ],
          "toolsDependencies": [
            {
              "packager": "arduino",
              "name": "arm-none-eabi-gcc",
              "version": "7-2017q4"
            },
            {
              "packager": "adafruit",
              "name": "nrfjprog",
              "version": "9.4.0"
            }
          ]
        },
        {
          "name": "Adafruit SAMD Boards",
          "architecture": "samd",
          "version": "1.5.4",
          "category": "Adafruit",
          "url": "https://adafruit.github.io/arduino-board-index/boards/adafruit-samd-1.5.4.tar.bz2",
          "archiveFileName": "adafruit-samd-1.5.4.tar.bz2",
          "checksum": "SHA-256:f0927e12b1b3afa75b4d5ca82fce8b279023ebaa1a09359eb5fad3a73ce5641d",
          "size": "18877639",
          "help": {
            "online": "https://forums.adafruit.com"
          },
          "boards": [
            {
              "name": "Adafruit Feather M0"
            },
            {
              "name": "Adafruit Feather M0 Express"
            },
            {
              "name": "Adafruit Metro M0 Express"
            },
            {
              "name": "Adafruit Circuit Playground Express"
            },
            {
              "name": "Adafruit Gemma M0"
            },
            {
              "name": "Adafruit Trinket M0"
            },
            {
              "name": "Adafruit ItsyBitsy M0"
            },
            {
              "name": "Adafruit pIRkey M0"
            },
            {
              "name": "Adafruit Metro M4"
            },
            {
              "name": "Adafruit Grand Central M4"
            },
            {
              "name": "Adafruit ItsyBitsy M4"
            },
            {
              "name": "Adafruit Grand Central M4"
            },
            {
              "name": "Adafruit Feather M4 Express"
            },
            {
              "name": "Adafruit Hallowing M0"
            },
            {
              "name": "Adafruit NeoTrellis M4"
            },
            {
              "name": "Adafruit PyPortal M4"
            },
            {
              "name": "Adafruit PyBadge M4"
            },
            {
              "name": "Adafruit Metro M4 AirLift"
            }
          ],
          "toolsDependencies": [
            {
              "packager": "arduino",
              "name": "arm-none-eabi-gcc",
              "version": "4.8.3-2014q1"
            },
            {
              "packager": "arduino",
              "name": "bossac",
              "version": "1.7.0"
            },
            {
              "packager": "arduino",
              "name": "bossac",
              "version": "1.8.0-48-gb176eee"
            },
            {
              "packager": "arduino",
              "name": "openocd",
              "version": "0.9.0-arduino"
            },
            {
              "packager": "arduino",
              "name": "CMSIS",
              "version": "4.5.0"
            },
            {
              "packager": "arduino",
              "name": "CMSIS-Atmel",
              "version": "1.2.0"
            }
          ]
        },
        {
          "name": "Adafruit nRF52",
          "architecture": "nrf52",
          "version": "0.14.5",
          "category": "Adafruit",
          "url": "https://adafruit.github.io/arduino-board-index/boards/adafruit-nrf52-0.14.5.tar.bz2",
          "archiveFileName": "adafruit-nrf52-0.14.5.tar.bz2",
          "checksum": "SHA-256:e702eaa9eff68ca944d898f72f51233a76a3e1fa23e8947669eaec782484af0d",
          "size": "17869419",
          "help": {
            "online": "https://forums.adafruit.com"
          },
          "boards": [
            {
              "name": "Adafruit Feather nRF52832"
            },
            {
              "name": "Adafruit Feather nRF52840 Express"
            },
            {
              "name": "Adafruit Circuit Playground Bluefruit"
            },
            {
              "name": "Adafruit Metro nRF52840 Express"
            },
            {
              "name": "Adafruit ItsyBitsy nRF52840"
            }
          ],
          "toolsDependencies": [
            {
              "packager": "arduino",
              "name": "arm-none-eabi-gcc",
              "version": "7-2017q4"
            },
            {
              "packager": "adafruit",
              "name": "nrfjprog",
              "version": "9.4.0"
            }
          ]
        },
        {
          "name": "Adafruit SAMD Boards",
          "architecture": "samd",
          "version": "1.5.5",
          "category": "Adafruit",
          "url": "https://adafruit.github.io/arduino-board-index/boards/adafruit-samd-1.5.5.tar.bz2",
          "archiveFileName": "adafruit-samd-1.5.5.tar.bz2",
          "checksum": "SHA-256:becaf8a86a4b12f146291e611b95c75a665522f91a19124e1f80805305fc6a67",
          "size": "18941609",
          "help": {
            "online": "https://forums.adafruit.com"
          },
          "boards": [
            {
              "name": "Adafruit Feather M0"
            },
            {
              "name": "Adafruit Feather M0 Express"
            },
            {
              "name": "Adafruit Metro M0 Express"
            },
            {
              "name": "Adafruit Circuit Playground Express"
            },
            {
              "name": "Adafruit Gemma M0"
            },
            {
              "name": "Adafruit Trinket M0"
            },
            {
              "name": "Adafruit ItsyBitsy M0"
            },
            {
              "name": "Adafruit pIRkey M0"
            },
            {
              "name": "Adafruit Metro M4"
            },
            {
              "name": "Adafruit Grand Central M4"
            },
            {
              "name": "Adafruit ItsyBitsy M4"
            },
            {
              "name": "Adafruit Grand Central M4"
            },
            {
              "name": "Adafruit Feather M4 Express"
            },
            {
              "name": "Adafruit Hallowing M0"
            },
            {
              "name": "Adafruit NeoTrellis M4"
            },
            {
              "name": "Adafruit PyPortal M4"
            },
            {
              "name": "Adafruit PyBadge M4"
            },
            {
              "name": "Adafruit Metro M4 AirLift"
            }
          ],
          "toolsDependencies": [
            {
              "packager": "arduino",
              "name": "arm-none-eabi-gcc",
              "version": "4.8.3-2014q1"
            },
            {
              "packager": "arduino",
              "name": "bossac",
              "version": "1.7.0"
            },
            {
              "packager": "arduino",
              "name": "bossac",
              "version": "1.8.0-48-gb176eee"
            },
            {
              "packager": "arduino",
              "name": "openocd",
              "version": "0.9.0-arduino"
            },
            {
              "packager": "arduino",
              "name": "CMSIS",
              "version": "4.5.0"
            },
            {
              "packager": "arduino",
              "name": "CMSIS-Atmel",
              "version": "1.2.0"
            }
          ]
        },
        {
          "name": "Adafruit SAMD Boards",
          "architecture": "samd",
          "version": "1.5.6",
          "category": "Adafruit",
          "url": "https://adafruit.github.io/arduino-board-index/boards/adafruit-samd-1.5.6.tar.bz2",
          "archiveFileName": "adafruit-samd-1.5.6.tar.bz2",
          "checksum": "SHA-256:525e9a6487c3d6ba0497590539599b5313c6f6870c26f032d69c91ff029ba8ca",
          "size": "18900940",
          "help": {
            "online": "https://forums.adafruit.com"
          },
          "boards": [
            {
              "name": "Adafruit Feather M0"
            },
            {
              "name": "Adafruit Feather M0 Express"
            },
            {
              "name": "Adafruit Metro M0 Express"
            },
            {
              "name": "Adafruit Circuit Playground Express"
            },
            {
              "name": "Adafruit Gemma M0"
            },
            {
              "name": "Adafruit Trinket M0"
            },
            {
              "name": "Adafruit ItsyBitsy M0"
            },
            {
              "name": "Adafruit pIRkey M0"
            },
            {
              "name": "Adafruit Metro M4"
            },
            {
              "name": "Adafruit Grand Central M4"
            },
            {
              "name": "Adafruit ItsyBitsy M4"
            },
            {
              "name": "Adafruit Grand Central M4"
            },
            {
              "name": "Adafruit Feather M4 Express"
            },
            {
              "name": "Adafruit Hallowing M0"
            },
            {
              "name": "Adafruit NeoTrellis M4"
            },
            {
              "name": "Adafruit PyPortal M4"
            },
            {
              "name": "Adafruit PyBadge M4"
            },
            {
              "name": "Adafruit Metro M4 AirLift"
            }
          ],
          "toolsDependencies": [
            {
              "packager": "arduino",
              "name": "arm-none-eabi-gcc",
              "version": "4.8.3-2014q1"
            },
            {
              "packager": "arduino",
              "name": "bossac",
              "version": "1.7.0"
            },
            {
              "packager": "arduino",
              "name": "bossac",
              "version": "1.8.0-48-gb176eee"
            },
            {
              "packager": "arduino",
              "name": "openocd",
              "version": "0.9.0-arduino"
            },
            {
              "packager": "arduino",
              "name": "CMSIS",
              "version": "4.5.0"
            },
            {
              "packager": "arduino",
              "name": "CMSIS-Atmel",
              "version": "1.2.0"
            }
          ]
        },
        {
          "name": "Adafruit nRF52",
          "architecture": "nrf52",
          "version": "0.14.6",
          "category": "Adafruit",
          "url": "https://adafruit.github.io/arduino-board-index/boards/adafruit-nrf52-0.14.6.tar.bz2",
          "archiveFileName": "adafruit-nrf52-0.14.6.tar.bz2",
          "checksum": "SHA-256:917b7cf9d0b3f7b90e8128bc4047d4affb86c1413839dd352fa19352fb797058",
          "size": "17868176",
          "help": {
            "online": "https://forums.adafruit.com"
          },
          "boards": [
            {
              "name": "Adafruit Feather nRF52832"
            },
            {
              "name": "Adafruit Feather nRF52840 Express"
            },
            {
              "name": "Adafruit Circuit Playground Bluefruit"
            },
            {
              "name": "Adafruit Metro nRF52840 Express"
            },
            {
              "name": "Adafruit ItsyBitsy nRF52840"
            }
          ],
          "toolsDependencies": [
            {
              "packager": "arduino",
              "name": "arm-none-eabi-gcc",
              "version": "7-2017q4"
            },
            {
              "packager": "adafruit",
              "name": "nrfjprog",
              "version": "9.4.0"
            }
          ]
        },
        {
          "name": "Adafruit SAMD Boards",
          "architecture": "samd",
          "version": "1.5.7",
          "category": "Adafruit",
          "url": "https://adafruit.github.io/arduino-board-index/boards/adafruit-samd-1.5.7.tar.bz2",
          "archiveFileName": "adafruit-samd-1.5.7.tar.bz2",
          "checksum": "SHA-256:59267855d8caed9dc736fb986be71b341eb245067c94b474778269ea1c29f830",
          "size": "18933395",
          "help": {
            "online": "https://forums.adafruit.com"
          },
          "boards": [
            {
              "name": "Adafruit Feather M0"
            },
            {
              "name": "Adafruit Feather M0 Express"
            },
            {
              "name": "Adafruit Metro M0 Express"
            },
            {
              "name": "Adafruit Circuit Playground Express"
            },
            {
              "name": "Adafruit Gemma M0"
            },
            {
              "name": "Adafruit Trinket M0"
            },
            {
              "name": "Adafruit ItsyBitsy M0"
            },
            {
              "name": "Adafruit pIRkey M0"
            },
            {
              "name": "Adafruit Metro M4"
            },
            {
              "name": "Adafruit Grand Central M4"
            },
            {
              "name": "Adafruit ItsyBitsy M4"
            },
            {
              "name": "Adafruit Grand Central M4"
            },
            {
              "name": "Adafruit Feather M4 Express"
            },
            {
              "name": "Adafruit Hallowing M0"
            },
            {
              "name": "Adafruit NeoTrellis M4"
            },
            {
              "name": "Adafruit PyPortal M4"
            },
            {
              "name": "Adafruit PyBadge M4"
            },
            {
              "name": "Adafruit Metro M4 AirLift"
            }
          ],
          "toolsDependencies": [
            {
              "packager": "arduino",
              "name": "arm-none-eabi-gcc",
              "version": "4.8.3-2014q1"
            },
            {
              "packager": "arduino",
              "name": "bossac",
              "version": "1.7.0"
            },
            {
              "packager": "arduino",
              "name": "bossac",
              "version": "1.8.0-48-gb176eee"
            },
            {
              "packager": "arduino",
              "name": "openocd",
              "version": "0.9.0-arduino"
            },
            {
              "packager": "arduino",
              "name": "CMSIS",
              "version": "4.5.0"
            },
            {
              "packager": "arduino",
              "name": "CMSIS-Atmel",
              "version": "1.2.0"
            }
          ]
        },
        {
          "name": "Adafruit nRF52",
          "architecture": "nrf52",
          "version": "0.15.0",
          "category": "Adafruit",
          "url": "https://adafruit.github.io/arduino-board-index/boards/adafruit-nrf52-0.15.0.tar.bz2",
          "archiveFileName": "adafruit-nrf52-0.15.0.tar.bz2",
          "checksum": "SHA-256:4828306bc346d145449bff6a71d7581039becd8bcdae0f06d02185a58a759182",
          "size": "17887560",
          "help": {
            "online": "https://forums.adafruit.com"
          },
          "boards": [
            {
              "name": "Adafruit Feather nRF52832"
            },
            {
              "name": "Adafruit Feather nRF52840 Express"
            },
            {
              "name": "Adafruit Circuit Playground Bluefruit"
            },
            {
              "name": "Adafruit Metro nRF52840 Express"
            },
            {
              "name": "Adafruit ItsyBitsy nRF52840"
            },
            {
              "name": "Adafruit Clue"
            }
          ],
          "toolsDependencies": [
            {
              "packager": "arduino",
              "name": "arm-none-eabi-gcc",
              "version": "7-2017q4"
            },
            {
              "packager": "adafruit",
              "name": "nrfjprog",
              "version": "9.4.0"
            }
          ]
        },
        {
          "name": "Adafruit SAMD Boards",
          "architecture": "samd",
          "version": "1.5.8",
          "category": "Adafruit",
          "url": "https://adafruit.github.io/arduino-board-index/boards/adafruit-samd-1.5.8.tar.bz2",
          "archiveFileName": "adafruit-samd-1.5.8.tar.bz2",
          "checksum": "SHA-256:a2c01e196d229f416958bbed19ee8c8c36ca290ae74b8824880c13c2c0f38f5b",
          "size": "19129551",
          "help": {
            "online": "https://forums.adafruit.com"
          },
          "boards": [
            {
              "name": "Adafruit Feather M0"
            },
            {
              "name": "Adafruit Feather M0 Express"
            },
            {
              "name": "Adafruit Metro M0 Express"
            },
            {
              "name": "Adafruit Circuit Playground Express"
            },
            {
              "name": "Adafruit Gemma M0"
            },
            {
              "name": "Adafruit Trinket M0"
            },
            {
              "name": "Adafruit ItsyBitsy M0"
            },
            {
              "name": "Adafruit pIRkey M0"
            },
            {
              "name": "Adafruit Metro M4"
            },
            {
              "name": "Adafruit Grand Central M4"
            },
            {
              "name": "Adafruit ItsyBitsy M4"
            },
            {
              "name": "Adafruit Grand Central M4"
            },
            {
              "name": "Adafruit Feather M4 Express"
            },
            {
              "name": "Adafruit Hallowing M0"
            },
            {
              "name": "Adafruit NeoTrellis M4"
            },
            {
              "name": "Adafruit PyPortal M4"
            },
            {
              "name": "Adafruit PyBadge M4"
            },
            {
              "name": "Adafruit Metro M4 AirLift"
            }
          ],
          "toolsDependencies": [
            {
              "packager": "arduino",
              "name": "arm-none-eabi-gcc",
              "version": "4.8.3-2014q1"
            },
            {
              "packager": "arduino",
              "name": "bossac",
              "version": "1.7.0"
            },
            {
              "packager": "arduino",
              "name": "bossac",
              "version": "1.8.0-48-gb176eee"
            },
            {
              "packager": "arduino",
              "name": "openocd",
              "version": "0.9.0-arduino"
            },
            {
              "packager": "arduino",
              "name": "CMSIS",
              "version": "4.5.0"
            },
            {
              "packager": "arduino",
              "name": "CMSIS-Atmel",
              "version": "1.2.0"
            }
          ]
        },
        {
          "name": "Adafruit SAMD Boards",
          "architecture": "samd",
          "version": "1.5.9",
          "category": "Adafruit",
          "url": "https://adafruit.github.io/arduino-board-index/boards/adafruit-samd-1.5.9.tar.bz2",
          "archiveFileName": "adafruit-samd-1.5.9.tar.bz2",
          "checksum": "SHA-256:3133635a8fa8c2d3f8637f13338dedee24d99a50a88c39756e23e92a41612bac",
          "size": "19127400",
          "help": {
            "online": "https://forums.adafruit.com"
          },
          "boards": [
            {
              "name": "Adafruit Feather M0"
            },
            {
              "name": "Adafruit Feather M0 Express"
            },
            {
              "name": "Adafruit Metro M0 Express"
            },
            {
              "name": "Adafruit Circuit Playground Express"
            },
            {
              "name": "Adafruit Gemma M0"
            },
            {
              "name": "Adafruit Trinket M0"
            },
            {
              "name": "Adafruit ItsyBitsy M0"
            },
            {
              "name": "Adafruit pIRkey M0"
            },
            {
              "name": "Adafruit Metro M4"
            },
            {
              "name": "Adafruit Grand Central M4"
            },
            {
              "name": "Adafruit ItsyBitsy M4"
            },
            {
              "name": "Adafruit Grand Central M4"
            },
            {
              "name": "Adafruit Feather M4 Express"
            },
            {
              "name": "Adafruit Hallowing M0"
            },
            {
              "name": "Adafruit NeoTrellis M4"
            },
            {
              "name": "Adafruit PyPortal M4"
            },
            {
              "name": "Adafruit PyBadge M4"
            },
            {
              "name": "Adafruit Metro M4 AirLift"
            }
          ],
          "toolsDependencies": [
            {
              "packager": "arduino",
              "name": "arm-none-eabi-gcc",
              "version": "4.8.3-2014q1"
            },
            {
              "packager": "arduino",
              "name": "bossac",
              "version": "1.7.0"
            },
            {
              "packager": "arduino",
              "name": "bossac",
              "version": "1.8.0-48-gb176eee"
            },
            {
              "packager": "arduino",
              "name": "openocd",
              "version": "0.9.0-arduino"
            },
            {
              "packager": "arduino",
              "name": "CMSIS",
              "version": "4.5.0"
            },
            {
              "packager": "arduino",
              "name": "CMSIS-Atmel",
              "version": "1.2.0"
            }
          ]
        },
        {
          "name": "Adafruit nRF52",
          "architecture": "nrf52",
          "version": "0.15.1",
          "category": "Adafruit",
          "url": "https://adafruit.github.io/arduino-board-index/boards/adafruit-nrf52-0.15.1.tar.bz2",
          "archiveFileName": "adafruit-nrf52-0.15.1.tar.bz2",
          "checksum": "SHA-256:7b89c77df223211d821600fe8998d628527d307717ae8ede849723b63ff35b9a",
          "size": "17885633",
          "help": {
            "online": "https://forums.adafruit.com"
          },
          "boards": [
            {
              "name": "Adafruit Feather nRF52832"
            },
            {
              "name": "Adafruit Feather nRF52840 Express"
            },
            {
              "name": "Adafruit Circuit Playground Bluefruit"
            },
            {
              "name": "Adafruit Metro nRF52840 Express"
            },
            {
              "name": "Adafruit ItsyBitsy nRF52840"
            },
            {
              "name": "Adafruit CLUE"
            }
          ],
          "toolsDependencies": [
            {
              "packager": "arduino",
              "name": "arm-none-eabi-gcc",
              "version": "7-2017q4"
            },
            {
              "packager": "adafruit",
              "name": "nrfjprog",
              "version": "9.4.0"
            }
          ]
        },
        {
          "name": "Adafruit nRF52",
          "architecture": "nrf52",
          "version": "0.16.0",
          "category": "Adafruit",
          "url": "https://adafruit.github.io/arduino-board-index/boards/adafruit-nrf52-0.16.0.tar.bz2",
          "archiveFileName": "adafruit-nrf52-0.16.0.tar.bz2",
          "checksum": "SHA-256:60ee8d7094d008de751fec393455dfe8c39e17430a05e9f64fa51f1e01c1c09d",
          "size": "17886832",
          "help": {
            "online": "https://forums.adafruit.com"
          },
          "boards": [
            {
              "name": "Adafruit Feather nRF52832"
            },
            {
              "name": "Adafruit Feather nRF52840 Express"
            },
            {
              "name": "Adafruit Circuit Playground Bluefruit"
            },
            {
              "name": "Adafruit Metro nRF52840 Express"
            },
            {
              "name": "Adafruit ItsyBitsy nRF52840"
            },
            {
              "name": "Adafruit CLUE"
            }
          ],
          "toolsDependencies": [
            {
              "packager": "arduino",
              "name": "arm-none-eabi-gcc",
              "version": "7-2017q4"
            },
            {
              "packager": "adafruit",
              "name": "nrfjprog",
              "version": "9.4.0"
            }
          ]
        },
        {
          "name": "Adafruit nRF52",
          "architecture": "nrf52",
          "version": "0.17.0",
          "category": "Adafruit",
          "url": "https://adafruit.github.io/arduino-board-index/boards/adafruit-nrf52-0.17.0.tar.bz2",
          "archiveFileName": "adafruit-nrf52-0.17.0.tar.bz2",
          "checksum": "SHA-256:7cf0856b9b827c570f1d0cce47c19c34ea727b78f4fb74c6c13cacd35974624d",
          "size": "18263420",
          "help": {
            "online": "https://forums.adafruit.com"
          },
          "boards": [
            {
              "name": "Adafruit Feather nRF52832"
            },
            {
              "name": "Adafruit Feather nRF52840 Express"
            },
            {
              "name": "Adafruit Feather nRF52840 Sense"
            },
            {
              "name": "Adafruit Circuit Playground Bluefruit"
            },
            {
              "name": "Adafruit Metro nRF52840 Express"
            },
            {
              "name": "Adafruit ItsyBitsy nRF52840"
            },
            {
              "name": "Adafruit CLUE"
            }
          ],
          "toolsDependencies": [
            {
              "packager": "arduino",
              "name": "arm-none-eabi-gcc",
              "version": "7-2017q4"
            },
            {
              "packager": "adafruit",
              "name": "nrfjprog",
              "version": "9.4.0"
            }
          ]
        },
        {
          "name": "Adafruit SAMD Boards",
          "architecture": "samd",
          "version": "1.5.10",
          "category": "Adafruit",
          "url": "https://adafruit.github.io/arduino-board-index/boards/adafruit-samd-1.5.10.tar.bz2",
          "archiveFileName": "adafruit-samd-1.5.10.tar.bz2",
          "checksum": "SHA-256:ad9a2c2f3b8977cf4a935a70f19edf0162348ff053208aef4a2183afed2fb625",
          "size": "4355762",
          "help": {
            "online": "https://forums.adafruit.com"
          },
          "boards": [
            {
              "name": "Adafruit Feather M0"
            },
            {
              "name": "Adafruit Feather M0 Express"
            },
            {
              "name": "Adafruit Metro M0 Express"
            },
            {
              "name": "Adafruit Circuit Playground Express"
            },
            {
              "name": "Adafruit Gemma M0"
            },
            {
              "name": "Adafruit Trinket M0"
            },
            {
              "name": "Adafruit ItsyBitsy M0"
            },
            {
              "name": "Adafruit pIRkey M0"
            },
            {
              "name": "Adafruit Metro M4"
            },
            {
              "name": "Adafruit Grand Central M4"
            },
            {
              "name": "Adafruit ItsyBitsy M4"
            },
            {
              "name": "Adafruit Grand Central M4"
            },
            {
              "name": "Adafruit Feather M4 Express"
            },
            {
              "name": "Adafruit Hallowing M0"
            },
            {
              "name": "Adafruit NeoTrellis M4"
            },
            {
              "name": "Adafruit PyPortal M4"
            },
            {
              "name": "Adafruit PyBadge M4"
            },
            {
              "name": "Adafruit Metro M4 AirLift"
            }
          ],
          "toolsDependencies": [
            {
              "packager": "arduino",
              "name": "arm-none-eabi-gcc",
              "version": "4.8.3-2014q1"
            },
            {
              "packager": "arduino",
              "name": "bossac",
              "version": "1.7.0"
            },
            {
              "packager": "arduino",
              "name": "bossac",
              "version": "1.8.0-48-gb176eee"
            },
            {
              "packager": "arduino",
              "name": "openocd",
              "version": "0.9.0-arduino"
            },
            {
              "packager": "arduino",
              "name": "CMSIS",
              "version": "4.5.0"
            },
            {
              "packager": "arduino",
              "name": "CMSIS-Atmel",
              "version": "1.2.0"
            }
          ]
        },
        {
          "name": "Adafruit nRF52",
          "architecture": "nrf52",
          "version": "0.18.0",
          "category": "Adafruit",
          "url": "https://adafruit.github.io/arduino-board-index/boards/adafruit-nrf52-0.18.0.tar.bz2",
          "archiveFileName": "adafruit-nrf52-0.18.0.tar.bz2",
          "checksum": "SHA-256:c4c29e041fc1d58be0cf21bb2d0e99e3649a40746ae20544a2f16a5d6dba6751",
          "size": "18263802",
          "help": {
            "online": "https://forums.adafruit.com"
          },
          "boards": [
            {
              "name": "Adafruit Feather nRF52832"
            },
            {
              "name": "Adafruit Feather nRF52840 Express"
            },
            {
              "name": "Adafruit Feather Bluefruit Sense"
            },
            {
              "name": "Adafruit Circuit Playground Bluefruit"
            },
            {
              "name": "Adafruit Metro nRF52840 Express"
            },
            {
              "name": "Adafruit ItsyBitsy nRF52840"
            },
            {
              "name": "Adafruit CLUE"
            }
          ],
          "toolsDependencies": [
            {
              "packager": "arduino",
              "name": "arm-none-eabi-gcc",
              "version": "7-2017q4"
            },
            {
              "packager": "adafruit",
              "name": "nrfjprog",
              "version": "9.4.0"
            }
          ]
        },
        {
          "name": "Adafruit nRF52",
          "architecture": "nrf52",
          "version": "0.18.5",
          "category": "Adafruit",
          "url": "https://adafruit.github.io/arduino-board-index/boards/adafruit-nrf52-0.18.5.tar.bz2",
          "archiveFileName": "adafruit-nrf52-0.18.5.tar.bz2",
          "checksum": "SHA-256:b53377374c03feb7a5295beaa450235d09c2818dadaff5d6020a762f1fbd70b1",
          "size": "18555924",
          "help": {
            "online": "https://forums.adafruit.com"
          },
          "boards": [
            {
              "name": "Adafruit Feather nRF52832"
            },
            {
              "name": "Adafruit Feather nRF52840 Express"
            },
            {
              "name": "Adafruit Feather nRF52840 Sense"
            },
            {
              "name": "Adafruit Circuit Playground Bluefruit"
            },
            {
              "name": "Adafruit Metro nRF52840 Express"
            },
            {
              "name": "Adafruit ItsyBitsy nRF52840"
            },
            {
              "name": "Adafruit CLUE"
            }
          ],
          "toolsDependencies": [
            {
              "packager": "arduino",
              "name": "arm-none-eabi-gcc",
              "version": "7-2017q4"
            },
            {
              "packager": "adafruit",
              "name": "nrfjprog",
              "version": "9.4.0"
            }
          ]
        },
        {
          "name": "Adafruit SAMD Boards",
          "architecture": "samd",
          "version": "1.5.11",
          "category": "Adafruit",
          "url": "https://adafruit.github.io/arduino-board-index/boards/adafruit-samd-1.5.11.tar.bz2",
          "archiveFileName": "adafruit-samd-1.5.11.tar.bz2",
          "checksum": "SHA-256:3c27fa306e2e8c7d9067fd74d58cfec0b32daec57b5ef17a01660c1053b2c771",
          "size": "4355649",
          "help": {
            "online": "https://forums.adafruit.com"
          },
          "boards": [
            {
              "name": "Adafruit Feather M0"
            },
            {
              "name": "Adafruit Feather M0 Express"
            },
            {
              "name": "Adafruit Metro M0 Express"
            },
            {
              "name": "Adafruit Circuit Playground Express"
            },
            {
              "name": "Adafruit Gemma M0"
            },
            {
              "name": "Adafruit Trinket M0"
            },
            {
              "name": "Adafruit ItsyBitsy M0"
            },
            {
              "name": "Adafruit pIRkey M0"
            },
            {
              "name": "Adafruit Metro M4"
            },
            {
              "name": "Adafruit Grand Central M4"
            },
            {
              "name": "Adafruit ItsyBitsy M4"
            },
            {
              "name": "Adafruit Grand Central M4"
            },
            {
              "name": "Adafruit Feather M4 Express"
            },
            {
              "name": "Adafruit Hallowing M0"
            },
            {
              "name": "Adafruit NeoTrellis M4"
            },
            {
              "name": "Adafruit PyPortal M4"
            },
            {
              "name": "Adafruit PyBadge M4"
            },
            {
              "name": "Adafruit Metro M4 AirLift"
            }
          ],
          "toolsDependencies": [
            {
              "packager": "arduino",
              "name": "arm-none-eabi-gcc",
              "version": "7-2017q4"
            },
            {
              "packager": "arduino",
              "name": "bossac",
              "version": "1.7.0-arduino3"
            },
            {
              "packager": "arduino",
              "name": "bossac",
              "version": "1.8.0-48-gb176eee"
            },
            {
              "packager": "arduino",
              "name": "openocd",
              "version": "0.10.0-arduino7"
            },
            {
              "packager": "arduino",
              "name": "CMSIS",
              "version": "4.5.0"
            },
            {
              "packager": "arduino",
              "name": "CMSIS-Atmel",
              "version": "1.2.0"
            },
            {
              "packager": "arduino",
              "name": "arduinoOTA",
              "version": "1.2.1"
            }
          ]
        },
        {
          "name": "Adafruit nRF52",
          "architecture": "nrf52",
          "version": "0.19.0",
          "category": "Adafruit",
          "url": "https://adafruit.github.io/arduino-board-index/boards/adafruit-nrf52-0.19.0.tar.bz2",
          "archiveFileName": "adafruit-nrf52-0.19.0.tar.bz2",
          "checksum": "SHA-256:76e4f57cd2d3aed9e4d08660eda20ea817c769d7798fae6b73725a8ad82ca2b8",
          "size": "18838497",
          "help": {
            "online": "https://forums.adafruit.com"
          },
          "boards": [
            {
              "name": "Adafruit Feather nRF52832"
            },
            {
              "name": "Adafruit Feather nRF52840 Express"
            },
            {
              "name": "Adafruit Feather nRF52840 Sense"
            },
            {
              "name": "Adafruit Circuit Playground Bluefruit"
            },
            {
              "name": "Adafruit Metro nRF52840 Express"
            },
            {
              "name": "Adafruit ItsyBitsy nRF52840"
            },
            {
              "name": "Adafruit CLUE"
            }
          ],
          "toolsDependencies": [
            {
              "packager": "arduino",
              "name": "arm-none-eabi-gcc",
              "version": "7-2017q4"
            },
            {
              "packager": "adafruit",
              "name": "nrfjprog",
              "version": "9.4.0"
            }
          ]
        },
        {
<<<<<<< HEAD
          "name": "Adafruit SAMD Boards",
          "architecture": "samd",
          "version": "1.5.12",
          "category": "Adafruit",
          "url": "https://adafruit.github.io/arduino-board-index/boards/adafruit-samd-1.5.12.tar.bz2",
          "archiveFileName": "adafruit-samd-1.5.12.tar.bz2",
          "checksum": "SHA-256:5771c63f12274858da883e7dcb1cb44b1678af8e0a6e050c7e363f9f4046ddb7",
          "size": "4361678",
=======
          "name": "Adafruit nRF52",
          "architecture": "nrf52",
          "version": "0.20.0",
          "category": "Adafruit",
          "url": "https://adafruit.github.io/arduino-board-index/boards/adafruit-nrf52-0.20.0.tar.bz2",
          "archiveFileName": "adafruit-nrf52-0.20.0.tar.bz2",
          "checksum": "SHA-256:51691a84af36ad8abf9cb8c96c57b296a07d8722fa2633fef6184814c545ba31",
          "size": "19070130",
>>>>>>> 9ca82bbc
          "help": {
            "online": "https://forums.adafruit.com"
          },
          "boards": [
            {
<<<<<<< HEAD
              "name": "Adafruit Feather M0"
            },
            {
              "name": "Adafruit Feather M0 Express"
            },
            {
              "name": "Adafruit Metro M0 Express"
            },
            {
              "name": "Adafruit Circuit Playground Express"
            },
            {
              "name": "Adafruit Gemma M0"
            },
            {
              "name": "Adafruit Trinket M0"
            },
            {
              "name": "Adafruit ItsyBitsy M0"
            },
            {
              "name": "Adafruit pIRkey M0"
            },
            {
              "name": "Adafruit Metro M4"
            },
            {
              "name": "Adafruit Grand Central M4"
            },
            {
              "name": "Adafruit ItsyBitsy M4"
            },
            {
              "name": "Adafruit Grand Central M4"
            },
            {
              "name": "Adafruit Feather M4 Express"
            },
            {
              "name": "Adafruit Hallowing M0"
            },
            {
              "name": "Adafruit NeoTrellis M4"
            },
            {
              "name": "Adafruit PyPortal M4"
            },
            {
              "name": "Adafruit PyBadge M4"
            },
            {
              "name": "Adafruit Metro M4 AirLift"
=======
              "name": "Adafruit Feather nRF52832"
            },
            {
              "name": "Adafruit Feather nRF52840 Express"
            },
            {
              "name": "Adafruit Feather nRF52840 Sense"
            },
            {
              "name": "Adafruit Circuit Playground Bluefruit"
            },
            {
              "name": "Adafruit Metro nRF52840 Express"
            },
            {
              "name": "Adafruit ItsyBitsy nRF52840"
            },
            {
              "name": "Adafruit CLUE"
>>>>>>> 9ca82bbc
            }
          ],
          "toolsDependencies": [
            {
              "packager": "arduino",
              "name": "arm-none-eabi-gcc",
              "version": "7-2017q4"
            },
            {
<<<<<<< HEAD
              "packager": "arduino",
              "name": "bossac",
              "version": "1.7.0-arduino3"
            },
            {
              "packager": "arduino",
              "name": "bossac",
              "version": "1.8.0-48-gb176eee"
            },
            {
              "packager": "arduino",
              "name": "openocd",
              "version": "0.10.0-arduino7"
            },
            {
              "packager": "arduino",
              "name": "CMSIS",
              "version": "4.5.0"
            },
            {
              "packager": "arduino",
              "name": "CMSIS-Atmel",
              "version": "1.2.0"
            },
            {
              "packager": "arduino",
              "name": "arduinoOTA",
              "version": "1.2.1"
=======
              "packager": "adafruit",
              "name": "nrfjprog",
              "version": "9.4.0"
>>>>>>> 9ca82bbc
            }
          ]
        }
      ]
    },
    {
      "websiteURL": "https://github.com/rkistner/arcore",
      "tools": [],
      "name": "arcore",
      "email": "ralf@journeyapps.com",
      "help": {
        "online": "https://forums.adafruit.com"
      },
      "maintainer": "Ralf Kistner",
      "platforms": [
        {
          "boards": [
            {
              "name": "Arduino Leonardo (MIDI)"
            },
            {
              "name": "Arduino Leonardo (MIDI, iPad compatible)"
            },
            {
              "name": "Arduino Micro (MIDI)"
            }
          ],
          "architecture": "avr",
          "name": "Leonardo & Micro MIDI-USB (arcore)",
          "category": "Adafruit",
          "version": "1.0.0",
          "archiveFileName": "arcore-1.0.0.tar.bz2",
          "checksum": "SHA-256:37ec329c16cc5d8f7da810665505107b24d85e6eea7e74d1677615cf7c5bcb01",
          "help": {
            "online": "https://forums.adafruit.com"
          },
          "url": "https://adafruit.github.io/arduino-board-index/boards/arcore-1.0.0.tar.bz2",
          "toolsDependencies": [
            {
              "name": "avr-gcc",
              "packager": "arduino",
              "version": "4.8.1-arduino5"
            },
            {
              "name": "avrdude",
              "packager": "arduino",
              "version": "6.0.1-arduino5"
            }
          ],
          "size": "1135927"
        }
      ]
    },
    {
      "websiteURL": "https://github.com/adafruit/TeeOnArdu",
      "tools": [],
      "name": "TeeOnArdu",
      "email": "support@adafruit.com",
      "help": {
        "online": "https://forums.adafruit.com"
      },
      "maintainer": "Adafruit",
      "platforms": [
        {
          "boards": [
            {
              "name": "TeeOnArdu (Leo on TeensyCore)"
            },
            {
              "name": "Flora (TeensyCore)"
            }
          ],
          "architecture": "avr",
          "name": "Adafruit TeeOnArdu",
          "category": "Adafruit",
          "version": "1.0.0",
          "archiveFileName": "adafruit-teeonardu-1.0.0.tar.bz2",
          "checksum": "SHA-256:5217cdb46a88874e461078167d8bed97d5a97c05602ecf339312a4137041e02c",
          "help": {
            "online": "https://forums.adafruit.com"
          },
          "url": "https://adafruit.github.io/arduino-board-index/boards/adafruit-teeonardu-1.0.0.tar.bz2",
          "toolsDependencies": [],
          "size": "131767"
        },
        {
          "boards": [
            {
              "name": "TeeOnArdu (Leo on TeensyCore)"
            },
            {
              "name": "Flora (TeensyCore)"
            }
          ],
          "architecture": "avr",
          "name": "Adafruit TeeOnArdu",
          "category": "Adafruit",
          "version": "1.0.1",
          "archiveFileName": "adafruit-teeonardu-1.0.1.tar.bz2",
          "checksum": "SHA-256:58540d35acb79bfaa6522edf6962684a3aab68dc6dadc2f119fdedd2831b3d0b",
          "help": {
            "online": "https://forums.adafruit.com"
          },
          "url": "https://adafruit.github.io/arduino-board-index/boards/adafruit-teeonardu-1.0.1.tar.bz2",
          "toolsDependencies": [],
          "size": "131742"
        },
        {
          "boards": [
            {
              "name": "TeeOnArdu (Leo on TeensyCore)"
            },
            {
              "name": "Flora (TeensyCore)"
            }
          ],
          "architecture": "avr",
          "name": "Adafruit TeeOnArdu",
          "category": "Adafruit",
          "version": "1.0.2",
          "archiveFileName": "adafruit-teeonardu-1.0.2.tar.bz2",
          "checksum": "SHA-256:dd0ab6579b39c99367204d17cb94c4f9086cb92e671f8e44996cad6c5a5786a8",
          "help": {
            "online": "https://forums.adafruit.com"
          },
          "url": "https://adafruit.github.io/arduino-board-index/boards/adafruit-teeonardu-1.0.2.tar.bz2",
          "toolsDependencies": [],
          "size": "396336"
        },
        {
          "boards": [
            {
              "name": "TeeOnArdu (Leo on TeensyCore)"
            },
            {
              "name": "Flora (TeensyCore)"
            }
          ],
          "architecture": "avr",
          "name": "Adafruit TeeOnArdu",
          "category": "Adafruit",
          "version": "1.0.3",
          "archiveFileName": "adafruit-teeonardu-1.0.3.tar.bz2",
          "checksum": "SHA-256:bcc67363b0c7040084655a04867ab8bdb4e668b60d07cac805fef756b1875c19",
          "help": {
            "online": "https://forums.adafruit.com"
          },
          "url": "https://adafruit.github.io/arduino-board-index/boards/adafruit-teeonardu-1.0.3.tar.bz2",
          "toolsDependencies": [],
          "size": "404979"
        }
      ]
    }
  ]
}<|MERGE_RESOLUTION|>--- conflicted
+++ resolved
@@ -5262,7 +5262,54 @@
           ]
         },
         {
-<<<<<<< HEAD
+          "name": "Adafruit nRF52",
+          "architecture": "nrf52",
+          "version": "0.20.0",
+          "category": "Adafruit",
+          "url": "https://adafruit.github.io/arduino-board-index/boards/adafruit-nrf52-0.20.0.tar.bz2",
+          "archiveFileName": "adafruit-nrf52-0.20.0.tar.bz2",
+          "checksum": "SHA-256:51691a84af36ad8abf9cb8c96c57b296a07d8722fa2633fef6184814c545ba31",
+          "size": "19070130",
+          "help": {
+            "online": "https://forums.adafruit.com"
+          },
+          "boards": [
+            {
+              "name": "Adafruit Feather nRF52832"
+            },
+            {
+              "name": "Adafruit Feather nRF52840 Express"
+            },
+            {
+              "name": "Adafruit Feather nRF52840 Sense"
+            },
+            {
+              "name": "Adafruit Circuit Playground Bluefruit"
+            },
+            {
+              "name": "Adafruit Metro nRF52840 Express"
+            },
+            {
+              "name": "Adafruit ItsyBitsy nRF52840"
+            },
+            {
+              "name": "Adafruit CLUE"
+            }
+          ],
+          "toolsDependencies": [
+            {
+              "packager": "arduino",
+              "name": "arm-none-eabi-gcc",
+              "version": "7-2017q4"
+            },
+            {
+              "packager": "adafruit",
+              "name": "nrfjprog",
+              "version": "9.4.0"
+            }
+          ]
+        },
+        {
           "name": "Adafruit SAMD Boards",
           "architecture": "samd",
           "version": "1.5.12",
@@ -5271,22 +5318,11 @@
           "archiveFileName": "adafruit-samd-1.5.12.tar.bz2",
           "checksum": "SHA-256:5771c63f12274858da883e7dcb1cb44b1678af8e0a6e050c7e363f9f4046ddb7",
           "size": "4361678",
-=======
-          "name": "Adafruit nRF52",
-          "architecture": "nrf52",
-          "version": "0.20.0",
-          "category": "Adafruit",
-          "url": "https://adafruit.github.io/arduino-board-index/boards/adafruit-nrf52-0.20.0.tar.bz2",
-          "archiveFileName": "adafruit-nrf52-0.20.0.tar.bz2",
-          "checksum": "SHA-256:51691a84af36ad8abf9cb8c96c57b296a07d8722fa2633fef6184814c545ba31",
-          "size": "19070130",
->>>>>>> 9ca82bbc
-          "help": {
-            "online": "https://forums.adafruit.com"
-          },
-          "boards": [
-            {
-<<<<<<< HEAD
+          "help": {
+            "online": "https://forums.adafruit.com"
+          },
+          "boards": [
+            {
               "name": "Adafruit Feather M0"
             },
             {
@@ -5339,27 +5375,6 @@
             },
             {
               "name": "Adafruit Metro M4 AirLift"
-=======
-              "name": "Adafruit Feather nRF52832"
-            },
-            {
-              "name": "Adafruit Feather nRF52840 Express"
-            },
-            {
-              "name": "Adafruit Feather nRF52840 Sense"
-            },
-            {
-              "name": "Adafruit Circuit Playground Bluefruit"
-            },
-            {
-              "name": "Adafruit Metro nRF52840 Express"
-            },
-            {
-              "name": "Adafruit ItsyBitsy nRF52840"
-            },
-            {
-              "name": "Adafruit CLUE"
->>>>>>> 9ca82bbc
             }
           ],
           "toolsDependencies": [
@@ -5369,7 +5384,6 @@
               "version": "7-2017q4"
             },
             {
-<<<<<<< HEAD
               "packager": "arduino",
               "name": "bossac",
               "version": "1.7.0-arduino3"
@@ -5398,11 +5412,6 @@
               "packager": "arduino",
               "name": "arduinoOTA",
               "version": "1.2.1"
-=======
-              "packager": "adafruit",
-              "name": "nrfjprog",
-              "version": "9.4.0"
->>>>>>> 9ca82bbc
             }
           ]
         }
